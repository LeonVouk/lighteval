--- conflicted
+++ resolved
@@ -310,157 +310,8 @@
     def get_docs(self, max_samples: int | None = None) -> list[Doc]:
         eval_docs = self.eval_docs()
 
-<<<<<<< HEAD
-        Returns:
-            dict[RequestType, List[Request]]: List of requests.
-        """
-        requests: dict[RequestType, list[Request]] = collections.defaultdict(list)
-
-        if self.has_metric_category[MetricCategory.TARGET_PERPLEXITY]:
-            golds = formatted_doc.get_golds()
-            requests[RequestType.LOGLIKELIHOOD] += [
-                LoglikelihoodRequest(
-                    task_name=current_task_name,
-                    sample_index=document_id_seed,
-                    request_index=i,
-                    context=context,
-                    choice=gold,
-                    metric_categories=[MetricCategory.TARGET_PERPLEXITY],
-                )
-                for i, gold in enumerate(golds)
-            ]
-        if self.has_metric_category[MetricCategory.PERPLEXITY]:
-            requests[RequestType.LOGLIKELIHOOD_ROLLING] += [
-                LoglikelihoodRollingRequest(
-                    task_name=current_task_name,
-                    sample_index=document_id_seed,
-                    request_index=0,
-                    context=context,
-                    metric_categories=[MetricCategory.PERPLEXITY],
-                )
-            ]
-        if self.has_metric_category[MetricCategory.GENERATIVE_SAMPLING]:
-            # All the possible sampling tasks require the same generation process - we can do them in one step
-            # so we select the maximum number of samples and the metrics will select only the
-            # relevant number of tiems
-            requests[RequestType.GREEDY_UNTIL] += [
-                GreedyUntilRequest(
-                    task_name=current_task_name,
-                    sample_index=document_id_seed,
-                    request_index=0,
-                    context=context,
-                    stop_sequence=self.stop_sequence,
-                    generation_size=self.generation_size,
-                    generation_grammar=self.generation_grammar,
-                    num_samples=max(self.num_samples),
-                    do_sample=True,
-                    use_logits=False,
-                    metric_categories=[MetricCategory.GENERATIVE_SAMPLING],
-                )
-            ]
-        if (
-            self.has_metric_category[MetricCategory.GENERATIVE]
-            or self.has_metric_category[MetricCategory.GENERATIVE_LOGPROB]
-        ):
-            use_logits = self.has_metric_category[MetricCategory.GENERATIVE_LOGPROB]
-            requests[RequestType.GREEDY_UNTIL] += [
-                GreedyUntilRequest(
-                    task_name=current_task_name,
-                    sample_index=document_id_seed,
-                    request_index=0,
-                    context=context,
-                    stop_sequence=self.stop_sequence,
-                    generation_size=self.generation_size,
-                    generation_grammar=self.generation_grammar,
-                    num_samples=1,
-                    use_logits=use_logits,
-                    metric_categories=[
-                        c
-                        for c in [
-                            MetricCategory.GENERATIVE,
-                            MetricCategory.GENERATIVE_LOGPROB,
-                        ]
-                        if self.has_metric_category[c]
-                    ],
-                )
-            ]
-        if (
-            self.has_metric_category[MetricCategory.MULTICHOICE]
-            or self.has_metric_category[MetricCategory.MULTICHOICE_PMI]
-        ):
-            requests[RequestType.LOGLIKELIHOOD] += [
-                LoglikelihoodRequest(
-                    task_name=current_task_name,
-                    sample_index=document_id_seed,
-                    request_index=i,
-                    context=context,
-                    choice=choice,
-                    metric_categories=[
-                        c
-                        for c in [MetricCategory.MULTICHOICE, MetricCategory.MULTICHOICE_PMI]
-                        if self.has_metric_category[c]
-                    ],
-                )
-                for i, choice in enumerate(formatted_doc.choices)
-            ]
-        if self.has_metric_category[MetricCategory.MULTICHOICE_PMI]:
-            assert (
-                formatted_doc.unconditioned_query is not None
-            ), "Unconditioned query is required for PMI normalization"
-            requests[RequestType.LOGLIKELIHOOD] += [
-                LoglikelihoodRequest(
-                    task_name=current_task_name,
-                    sample_index=document_id_seed,
-                    # The normalization should come after the choices
-                    request_index=i + len(formatted_doc.choices),
-                    context=formatted_doc.unconditioned_query,
-                    choice=choice,
-                    metric_categories=[MetricCategory.MULTICHOICE_PMI],
-                )
-                for i, choice in enumerate(formatted_doc.choices)
-            ]
-        if self.has_metric_category[MetricCategory.MULTICHOICE_ONE_TOKEN]:
-            requests[RequestType.LOGLIKELIHOOD_SINGLE_TOKEN] += [
-                LoglikelihoodSingleTokenRequest(
-                    task_name=current_task_name,
-                    sample_index=document_id_seed,
-                    request_index=0,
-                    context=context,
-                    choices=formatted_doc.choices,
-                    metric_categories=[MetricCategory.MULTICHOICE_ONE_TOKEN],
-                )
-            ]
-        if self.has_metric_category[MetricCategory.LLM_AS_JUDGE_MULTI_TURN]:
-            requests[RequestType.GREEDY_UNTIL_MULTI_TURN] += [
-                GreedyUntilMultiTurnRequest(
-                    task_name=current_task_name,
-                    sample_index=document_id_seed,
-                    request_index=0,
-                    context=context,
-                    category=formatted_doc.specific.get('category'),
-                    stop_sequence=self.stop_sequence,
-                    generation_size=self.generation_size,
-                    metric_categories=[MetricCategory.LLM_AS_JUDGE_MULTI_TURN],
-                )
-            ]
-        if self.has_metric_category[MetricCategory.LLM_AS_JUDGE]:
-            requests[RequestType.GREEDY_UNTIL] += [
-                GreedyUntilRequest(
-                    task_name=current_task_name,
-                    sample_index=document_id_seed,
-                    request_index=0,
-                    context=context,
-                    stop_sequence=self.stop_sequence,
-                    generation_size=self.generation_size,
-                    generation_grammar=self.generation_grammar,
-                    num_samples=1,
-                    metric_categories=[MetricCategory.LLM_AS_JUDGE],
-                )
-            ]
-=======
         if len(eval_docs) == 0:
             raise ValueError(f"Task {self.name} has no documents to evaluate skipping.")
->>>>>>> 88bd36ae
 
         n_samples = min(max_samples, len(eval_docs)) if max_samples else len(eval_docs)
         rnd = random.Random()
