# MIT License

# Copyright (c) 2024 The HuggingFace Team

# Permission is hereby granted, free of charge, to any person obtaining a copy
# of this software and associated documentation files (the "Software"), to deal
# in the Software without restriction, including without limitation the rights
# to use, copy, modify, merge, publish, distribute, sublicense, and/or sell
# copies of the Software, and to permit persons to whom the Software is
# furnished to do so, subject to the following conditions:

# The above copyright notice and this permission notice shall be included in all
# copies or substantial portions of the Software.

# THE SOFTWARE IS PROVIDED "AS IS", WITHOUT WARRANTY OF ANY KIND, EXPRESS OR
# IMPLIED, INCLUDING BUT NOT LIMITED TO THE WARRANTIES OF MERCHANTABILITY,
# FITNESS FOR A PARTICULAR PURPOSE AND NONINFRINGEMENT. IN NO EVENT SHALL THE
# AUTHORS OR COPYRIGHT HOLDERS BE LIABLE FOR ANY CLAIM, DAMAGES OR OTHER
# LIABILITY, WHETHER IN AN ACTION OF CONTRACT, TORT OR OTHERWISE, ARISING FROM,
# OUT OF OR IN CONNECTION WITH THE SOFTWARE OR THE USE OR OTHER DEALINGS IN THE
# SOFTWARE.

import json
from dataclasses import asdict, dataclass, field
from enum import Enum
from typing import TYPE_CHECKING, Union

from lighteval.utils.utils import as_list


if TYPE_CHECKING:
    from PIL.Image import Image


class SamplingMethod(str, Enum):
    """
    Enum representing different sampling methods for text generation.
    """

    GENERATIVE = "GENERATIVE"
    LOGPROBS = "LOGPROBS"  # computes logprobs of choices
    PERPLEXITY = "PERPLEXITY"  # computes logprobs of the whole prompt


@dataclass(slots=True)
class Doc:
    """
    Dataclass representing a single evaluation sample for a benchmark.

<<<<<<< HEAD
    stop_sequence: str
    generation_size: int
    request_type = RequestType.GREEDY_UNTIL_MULTI_TURN
    do_sample: bool = False
    use_logits: bool = False
    category: str = None
=======
    This class encapsulates all the information needed to evaluate a model on a single
    task instance. It contains the input query, expected outputs, metadata, and
    configuration parameters for different types of evaluation tasks.
>>>>>>> 88bd36ae

    **Required Fields:**
        - `query`: The input prompt or question
        - `choices`: Available answer choices (for multiple choice tasks)
        - `gold_index`: Index(es) of the correct answer(s)

    **Optional Fields:**
        - `instruction`: System prompt, task specific. Will be appended to model specific system prompt.
        - `images`: Visual inputs for multimodal tasks.

    Attributes:
        query (str):
            The main query, prompt, or question to be sent to the model.

        choices (list[str]):
            List of possible answer choices for the query.
            For multiple choice tasks, this contains all options (A, B, C, D, etc.).
            For generative tasks, this may be empty or contain reference answers.

        gold_index (Union[int, list[int]]):
            Index or indices of the correct answer(s) in the choices list.
            For single correct answers,(e.g., 0 for first choice).
            For multiple correct answers, use a list (e.g., [0, 2] for first and third).

        instruction (str | None):
            System prompt or task-specific instructions to guide the model.
            This is typically prepended to the query to set context or behavior.

        images (list["Image"] | None):
            List of PIL Image objects for multimodal tasks.

        specific (dict | None):
            Task-specific information or metadata.
            Can contain any additional data needed for evaluation.

        unconditioned_query (Optional[str]):
            Query without task-specific context for PMI normalization.
            Used to calculate: log P(choice | Query) - log P(choice | Unconditioned Query).

        original_query (str | None):
            The query before any preprocessing or modification.

        # Set by task parameters
        id (str):
            Unique identifier for this evaluation instance.
            Set by the task and not the user.

        task_name (str):
            Name of the task or benchmark this Doc belongs to.

        ## Few-shot Learning Parameters
        num_asked_few_shots (int):
            Number of few-shot examples requested for this instance.

        num_effective_few_shots (int):
            Actual number of few-shot examples used (may differ from requested).

        fewshot_samples (list):
            List of Doc objects representing few-shot examples.
            These examples are prepended to the main query to provide context.

        sampling_methods (list[SamplingMethod]):
            List of sampling methods to use for this instance.
            Options: GENERATIVE, LOGPROBS, PERPLEXITY.

        fewshot_sorting_class (Optional[str]):
            Class label for balanced few-shot example selection.
            Used to ensure diverse representation in few-shot examples.

        ## Generation Control Parameters
        generation_size (int | None):
            Maximum number of tokens to generate for this instance.

        stop_sequences (list[str] | None):
            List of strings that should stop generation when encountered.
            **Used for**: Controlled generation, preventing unwanted continuations.

        use_logits (bool):
            Whether to return logits (raw model outputs) in addition to text.
            **Used for**: Probability analysis, confidence scoring, detailed evaluation.

        num_samples (int):
            Number of different samples to generate for this instance.
            **Used for**: Diversity analysis, uncertainty estimation, ensemble methods.

        generation_grammar (None):
            Grammar constraints for generation (currently not implemented).
            **Reserved for**: Future structured generation features.

    Methods:
        get_golds():
            Returns the correct answer(s) as strings based on gold_index.
            Handles both single and multiple correct answers.

    Usage Examples:

        **Multiple Choice Question:**
        ```python
        doc = Doc(
            query="What is the capital of France?",
            choices=["London", "Paris", "Berlin", "Madrid"],
            gold_index=1,  # Paris is the correct answer
            instruction="Answer the following geography question:",
        )
        ```

        **Generative Task:**
        ```python
        doc = Doc(
            query="Write a short story about a robot.",
            choices=[],  # No predefined choices for generative tasks
            gold_index=0,  # Not used for generative tasks
            generation_size=100,
            stop_sequences=["\n\n", "The End"],
        )
        ```

        **Few-shot Learning:**
        ```python
        doc = Doc(
            query="Translate 'Hello world' to Spanish.",
            choices=["Hola mundo", "Bonjour monde", "Ciao mondo"],
            gold_index=0,
            fewshot_samples=[
                Doc(query="Translate 'Good morning' to Spanish.",
                    choices=["Buenos días", "Bonjour", "Buongiorno"],
                    gold_index=0),
                Doc(query="Translate 'Thank you' to Spanish.",
                    choices=["Gracias", "Merci", "Grazie"],
                    gold_index=0)
            ],
        )
        ```

        **Multimodal Task:**
        ```python
        doc = Doc(
            query="What is shown in this image?",
            choices=["A cat"],
            gold_index=0,
            images=[pil_image],  # PIL Image object
        )
        ```
    """

    query: str
    choices: list[str]
    gold_index: Union[int, list[int]]
    instruction: str | None = None  # task prompt to use, if any
    images: list["Image"] | None = None  # for multimodal benchmarks
    specific: dict | None = None  # Information which is specific to the current eval

    # Uncoditioned query is used for PMI normalization, that's
    # log P(choice | Query) - log P(choice | Unconditioned Query)
    # The uncoditioned query shouldn't contain any information about the task, thus usually it's empty string or 'Answer:'.
    unconditioned_query: str | None = None
    original_query: str | None = None  # the query before preprocessing, if stored

    id: str = ""
    task_name: str = ""

    # Fewshots parameters
    num_asked_few_shots: int = 0
    num_effective_few_shots: int = 0
    fewshot_samples: list = field(default_factory=list)
    sampling_methods: list[SamplingMethod] = field(default_factory=list)
    fewshot_sorting_class: str | None = None  # class to use to select balanced few-shot samples

    # Generation parameters
    generation_size: int | None = None  # number of tokens to generate for each sample
    stop_sequences: list[str] | None = None
    use_logits: bool = False  # whether to use logits for the generation or not
    num_samples: int = 1  # number of samples to generate for each sample
    generation_grammar: None = None

    def get_golds(self):
        """Return gold targets extracted from the target dict"""
        gold_indices = as_list(self.gold_index)
        golds = []
        for gold_ix in gold_indices:
            golds.extend(as_list(self.choices[gold_ix]))
        return golds

    def __repr__(self):
        doc_dict = asdict(self)
        return json.dumps(doc_dict)<|MERGE_RESOLUTION|>--- conflicted
+++ resolved
@@ -47,18 +47,9 @@
     """
     Dataclass representing a single evaluation sample for a benchmark.
 
-<<<<<<< HEAD
-    stop_sequence: str
-    generation_size: int
-    request_type = RequestType.GREEDY_UNTIL_MULTI_TURN
-    do_sample: bool = False
-    use_logits: bool = False
-    category: str = None
-=======
     This class encapsulates all the information needed to evaluate a model on a single
     task instance. It contains the input query, expected outputs, metadata, and
     configuration parameters for different types of evaluation tasks.
->>>>>>> 88bd36ae
 
     **Required Fields:**
         - `query`: The input prompt or question
