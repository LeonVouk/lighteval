# MIT License

# Copyright (c) 2024 The HuggingFace Team

# Permission is hereby granted, free of charge, to any person obtaining a copy
# of this software and associated documentation files (the "Software"), to deal
# in the Software without restriction, including without limitation the rights
# to use, copy, modify, merge, publish, distribute, sublicense, and/or sell
# copies of the Software, and to permit persons to whom the Software is
# furnished to do so, subject to the following conditions:

# The above copyright notice and this permission notice shall be included in all
# copies or substantial portions of the Software.

# THE SOFTWARE IS PROVIDED "AS IS", WITHOUT WARRANTY OF ANY KIND, EXPRESS OR
# IMPLIED, INCLUDING BUT NOT LIMITED TO THE WARRANTIES OF MERCHANTABILITY,
# FITNESS FOR A PARTICULAR PURPOSE AND NONINFRINGEMENT. IN NO EVENT SHALL THE
# AUTHORS OR COPYRIGHT HOLDERS BE LIABLE FOR ANY CLAIM, DAMAGES OR OTHER
# LIABILITY, WHETHER IN AN ACTION OF CONTRACT, TORT OR OTHERWISE, ARISING FROM,
# OUT OF OR IN CONNECTION WITH THE SOFTWARE OR THE USE OR OTHER DEALINGS IN THE
# SOFTWARE.

import asyncio
import gc
import itertools
import logging
import os
from typing import Coroutine, Optional

import torch
from pydantic import NonNegativeFloat, NonNegativeInt, PositiveInt
from tqdm import tqdm

from lighteval.data import GenerativeTaskDataset, LoglikelihoodDataset
from lighteval.models.abstract_model import LightevalModel, ModelInfo
<<<<<<< HEAD
from lighteval.models.model_input import GenerationParameters
from lighteval.models.model_output import (
    GenerativeResponse,
    GenerativeMultiturnResponse,
    LoglikelihoodResponse,
)
from lighteval.models.utils import _get_dtype, _simplify_name
from lighteval.tasks.requests import (
    GreedyUntilRequest,
    LoglikelihoodRequest,
)
=======
from lighteval.models.model_output import ModelResponse
from lighteval.models.utils import ModelConfig, _simplify_name
from lighteval.tasks.prompt_manager import PromptManager
from lighteval.tasks.requests import Doc
>>>>>>> 88bd36ae
from lighteval.utils.imports import is_vllm_available


logger = logging.getLogger(__name__)


if is_vllm_available():
    import ray
    from more_itertools import distribute
    from vllm import LLM, RequestOutput, SamplingParams
    from vllm.distributed.parallel_state import (
        destroy_distributed_environment,
        destroy_model_parallel,
    )
    from vllm.transformers_utils.tokenizer import get_tokenizer
    from vllm.v1.engine.async_llm import AsyncEngineArgs, AsyncLLM

    logging.getLogger("vllm").propagate = True
    logging.getLogger("vllm").handlers.clear()

    logging.getLogger("ray").propagate = True
    logging.getLogger("ray").handlers.clear()
else:
    from unittest.mock import Mock

    LLM = SamplingParams = get_tokenizer = ray = distribute = destroy_distributed_environment = (
        destroy_model_parallel
    ) = Mock()
    AsyncLLM = AsyncEngineArgs = RequestOutput = Mock()

os.environ["TOKENIZERS_PARALLELISM"] = "false"

STARTING_BATCH_SIZE = 512


class VLLMModelConfig(ModelConfig):
    """
    Configuration class for VLLM inference engine.

    This configuration is used to load and configure models using the VLLM inference engine,
    which provides high-performance inference for large language models with features like
    PagedAttention, continuous batching, and efficient memory management.

    vllm doc: https://docs.vllm.ai/en/v0.7.1/serving/engine_args.html

    Attributes:
        model_name (str):
            HuggingFace Hub model ID or path to the model to load.
        revision (str):
            Git revision of the model. Defaults to "main".
        dtype (str):
            Data type for model weights. Defaults to "bfloat16". Options: "float16", "bfloat16", "float32".
        tensor_parallel_size (PositiveInt):
            Number of GPUs to use for tensor parallelism. Defaults to 1.
        data_parallel_size (PositiveInt):
            Number of GPUs to use for data parallelism. Defaults to 1.
        pipeline_parallel_size (PositiveInt):
            Number of GPUs to use for pipeline parallelism. Defaults to 1.
        gpu_memory_utilization (NonNegativeFloat):
            Fraction of GPU memory to use. Lower this if running out of memory. Defaults to 0.9.
        max_model_length (PositiveInt | None):
            Maximum sequence length for the model. If None, automatically inferred.
            Reduce this if encountering OOM issues (4096 is usually sufficient).
        quantization (str | None):
            Quantization method.
        load_format (str | None):
            The format of the model weights to load. choices: auto, pt, safetensors, npcache, dummy, tensorizer, sharded_state, gguf, bitsandbytes, mistral, runai_streamer.
        swap_space (PositiveInt):
            CPU swap space size in GiB per GPU. Defaults to 4.
        seed (NonNegativeInt):
            Random seed for reproducibility. Defaults to 1234.
        trust_remote_code (bool):
            Whether to trust remote code when loading models. Defaults to False.
        add_special_tokens (bool):
            Whether to add special tokens during tokenization. Defaults to True.
        multichoice_continuations_start_space (bool):
            Whether to add a space before multiple choice continuations. Defaults to True.
        pairwise_tokenization (bool):
            Whether to tokenize context and continuation separately for loglikelihood evals. Defaults to False.
        max_num_seqs (PositiveInt):
            Maximum number of sequences per iteration. Controls batch size at prefill stage. Defaults to 128.
        max_num_batched_tokens (PositiveInt):
            Maximum number of tokens per batch. Defaults to 2048.
        subfolder (str | None):
            Subfolder within the model repository. Defaults to None.
        use_chat_template (bool):
            Whether to use chat templates for conversation-style prompts. Defaults to False.
        is_async (bool):
            Whether to use the async version of VLLM. Defaults to False.

    Example:
        ```python
        config = VLLMModelConfig(
            model_name="meta-llama/Llama-3.1-8B-Instruct",
            tensor_parallel_size=2,
            gpu_memory_utilization=0.8,
            max_model_length=4096,
            generation_parameters=GenerationParameters(
                temperature=0.7,
                max_new_tokens=100
            )
        )
        ```
    """

    model_name: str
    revision: str = "main"  # revision of the model
    dtype: str = "bfloat16"
    tensor_parallel_size: PositiveInt = 1  # how many GPUs to use for tensor parallelism
    data_parallel_size: PositiveInt = 1  # how many GPUs to use for data parallelism
    pipeline_parallel_size: PositiveInt = 1  # how many GPUs to use for pipeline parallelism
    gpu_memory_utilization: NonNegativeFloat = 0.9  # lower this if you are running out of memory
    max_model_length: PositiveInt | None = (
        None  # maximum length of the model, ussually infered automatically. reduce this if you encouter OOM issues, 4096 is usually enough
    )
    quantization: str | None = None
    load_format: str | None = None
    swap_space: PositiveInt = 4  # CPU swap space size (GiB) per GPU.
    seed: NonNegativeInt = 1234
    trust_remote_code: bool = False
    add_special_tokens: bool = True
    multichoice_continuations_start_space: bool = (
        True  # whether to add a space at the start of each continuation in multichoice generation
    )
    pairwise_tokenization: bool = False  # whether to tokenize the context and continuation separately or together.
    max_num_seqs: PositiveInt = 128  # maximum number of sequences per iteration; This variable and `max_num_batched_tokens` effectively control the batch size at prefill stage. See https://github.com/vllm-project/vllm/issues/2492 for detailed explaination.
    max_num_batched_tokens: PositiveInt = 2048  # maximum number of tokens per batch
    subfolder: str | None = None
    use_chat_template: bool = False
    is_async: bool = False  # Whether to use the async version or sync version of the model


class VLLMModel(LightevalModel):
    def __init__(
        self,
        config: VLLMModelConfig,
    ):
        """Initializes a HuggingFace `AutoModel` and `AutoTokenizer` for evaluation."""
        self._config = config
        self.use_chat_template = config.use_chat_template
        self.data_parallel_size = config.data_parallel_size
        self.tensor_parallel_size = config.tensor_parallel_size
        self._add_special_tokens = config.add_special_tokens if config.add_special_tokens is not None else False
        self._tokenizer = self._create_auto_tokenizer(config)

        self._max_length = config.max_model_length if config.max_model_length is not None else None

        # If model_parallel is not set we compare the number of processes with the number of GPUs
        self.model = self._create_auto_model(config)

        # self._device = config.accelerator.device if config.accelerator is not None else "cpu"
        self.multichoice_continuations_start_space = config.multichoice_continuations_start_space

        self.model_name = _simplify_name(config.model_name)
        self.model_sha = ""
        self.precision = config.dtype

        self.model_info = ModelInfo(model_name=self.model_name, model_sha=self.model_sha)
        self.pairwise_tokenization = config.pairwise_tokenization

        self.prompt_manager = PromptManager(self.use_chat_template, self.tokenizer, config.system_prompt)

    @property
    def tokenizer(self):
        return self._tokenizer

    def cleanup(self):
        destroy_model_parallel()
        if self.model is not None:
            del self.model
        gc.collect()
        ray.shutdown()
        destroy_distributed_environment()
        torch.cuda.empty_cache()

    @property
    def add_special_tokens(self):
        return self._add_special_tokens

    @property
    def max_length(self) -> int:
        return self._max_length

    def _create_auto_model(self, config: VLLMModelConfig) -> Optional[LLM]:
        """
        Creates an instance of the pretrained HF model.

        Args:
            pretrained (str): The name or path of the pretrained model.
            revision (str): The revision of the model.
            subfolder (Optional[str], optional): The subfolder within the model. Defaults to None.
            max_memory (Optional[dict], optional): The maximum memory to allocate for the model per GPU. Defaults to None.
            device_map (Optional[dict], optional): The device mapping for the model. Defaults to None.
            torch_dtype (Optional[Union[str, torch.dtype]], optional): The torch data type for the model. Defaults to None.
            quantization_config (Optional[Union[BitsAndBytesConfig, GPTQConfig]], optional): The quantization configuration for the model. Defaults to None.
            trust_remote_code (bool, optional): Whether to trust remote code. Defaults to False.
            cache_dir (str, optional): The cache directory for the model. Defaults to "/scratch".

        Returns:
            transformers.PreTrainedModel: The created auto model instance.
        """
        self.model_args = {
            "model": config.model_name,
            "gpu_memory_utilization": config.gpu_memory_utilization,
            "revision": config.revision + (f"/{config.subfolder}" if config.subfolder is not None else ""),
            "dtype": config.dtype,
            "trust_remote_code": config.trust_remote_code,
            "tensor_parallel_size": config.tensor_parallel_size,
            "pipeline_parallel_size": config.pipeline_parallel_size,
            "max_model_len": self._max_length,
            "swap_space": 4,
            "seed": int(config.seed),
            "max_num_seqs": int(config.max_num_seqs),
            "max_num_batched_tokens": int(config.max_num_batched_tokens),
        }

        if config.quantization is not None:
            self.model_args["quantization"] = config.quantization
        if config.load_format is not None:
            self.model_args["load_format"] = config.load_format

        if config.data_parallel_size > 1:
            self.model_args["distributed_executor_backend"] = "ray"
            self._batch_size = "auto"
            return None

        model = LLM(**self.model_args)

        # If the max_length can't get extracted from the config, it will be inferred from the model
        # Inferring from the tokenizer will cause vllm to bug for models with mismatches between model
        # config and tk config, like mistralai/Mistral-7B-v0.1
        if self._max_length is None:
            self._max_length = model.llm_engine.model_config.max_seq_len_to_capture

        return model

    def _create_auto_tokenizer(self, config: VLLMModelConfig):
        tokenizer = get_tokenizer(
            config.model_name,
            tokenizer_mode="auto",
            trust_remote_code=config.trust_remote_code,
            revision=config.revision,
        )
        tokenizer.pad_token = tokenizer.eos_token
        return tokenizer

    def greedy_until(
        self,
        docs: list[Doc],
    ) -> list[ModelResponse]:
        """
        Generates responses using a greedy decoding strategy until certain ending conditions are met.

        Args:
            requests (list[Request]): list of requests containing the context and ending conditions.
            override_bs (int, optional): Override the batch size for generation. Defaults to None.

        Returns:
            list[GenerateReturn]: list of generated responses.
        """
        dataset = GenerativeTaskDataset(requests=docs, num_dataset_splits=self.DATASET_SPLITS)
        results = []

        for split in tqdm(
            dataset.splits_iterator(),
            total=dataset.num_dataset_splits,
            desc="Splits",
            position=0,
            disable=False,  # self.disable_tqdm,
        ):
            # For chat models, generation stops with EOS token, so we don't need to specify stop tokens
            if self.use_chat_template:
                stop_tokens = []
            else:
                # NOTE: we are assuming all items in a batch behave similarly (same
                # stop_tokens and max_tokens genrated) which is not necessarily
                # the case! Because of that we only use batch size of 1
                stop_tokens = split[0].stop_sequences or []

<<<<<<< HEAD
            max_new_tokens = dataset[0].generation_size  # could be none
            returns_logits = dataset[0].use_logits
            num_samples = dataset[0].num_samples
            
            self.sampling_params.max_tokens = max_new_tokens
            
            context = [c.context for c in dataset]
=======
            max_new_tokens = self._config.generation_parameters.max_new_tokens or split[0].generation_size
            num_samples = split[0].num_samples

            context = [self.prompt_manager.prepare_prompt(doc) for doc in split]
>>>>>>> 88bd36ae
            tokenized = self.tokenizer(context, add_special_tokens=self.add_special_tokens)

            # The main question for this step is the following:
            # Would we rather truncate the prompt to allow generation to go to max_new_tokens, at the risk
            # of losing some meaning, or have some generations that are exceedingly short?
            # The choice we go for here is to avoid truncating the prompt if we can, since it
            # should have been managed by the prompt creator/few shot manager if requested by the user.
            inputs = tokenized["input_ids"]
            context_size = len(inputs[0])

            # left truncate the inputs to the maximum length
            if max_new_tokens is not None:
                if context_size + max_new_tokens > self.max_length:
                    logger.warning(
                        f"{context_size + max_new_tokens=} which is greater than {self.max_length=}. Truncating context to {self.max_length - max_new_tokens} tokens."
                    )
                    context_size = self.max_length - max_new_tokens
                    if context_size < 0:
                        logger.critical(
                            f"{context_size=} is less than 0, either reduce the max_new_tokens or increase model max length."
                        )
                        raise ValueError("Context size is less than 0.")
                    inputs = [input[-context_size:] for input in inputs]
            else:
                if context_size > self.max_length:
                    logger.warning(
                        f"{context_size=} which is greater than {self.max_length=}. Truncating context to {self.max_length} tokens."
                    )
                    context_size = self.max_length
                    inputs = [input[-context_size:] for input in inputs]

            vllm_outputs = self._generate(
                inputs=inputs,
                max_new_tokens=max_new_tokens,
                stop_tokens=stop_tokens,
                returns_logits=False,
                num_samples=num_samples,
            )

            for i, vllm_output in enumerate(vllm_outputs):
                output_token_ids = [outputs.token_ids for outputs in vllm_output.outputs]
                result = [output.text for output in vllm_output.outputs]
                input_token_ids = vllm_output.prompt_token_ids

                cur_response = ModelResponse(
                    input=context[i],
                    text=result,
                    output_tokens=list(output_token_ids),
                    input_tokens=input_token_ids,
                )
                results.append(cur_response)

        return dataset.get_original_order(results)

    def greedy_until_multi_turn(
        self,
        requests: list[GreedyUntilRequest],
        override_bs: Optional[int] = None,
    ) -> list[GenerativeResponse]:
        """
        Generates responses using a greedy decoding strategy until certain ending conditions are met.

        Args:
            requests (list[Request]): list of requests containing the context and ending conditions.
            override_bs (int, optional): Override the batch size for generation. Defaults to None.

        Returns:
            list[GenerateReturn]: list of generated responses.
        """
        for request in requests:
            request.stop_sequence = as_list(request.stop_sequence) + [self.tokenizer.eos_token]
            request.tokenized_context = self.tok_encode(request.context)

        dataset = GenerativeTaskDataset(requests=requests, num_dataset_splits=self.DATASET_SPLITS)
        results = []

        # TODO change
        MT_BENCH_CATEGORY_0_7_TEMP = {
            "writing": 0.7,
            "roleplay": 0.7
        }

        MT_BENCH_CATEGORY_0_1_TEMP = {
            "stem": 0.1,
            "humanities": 0.1,
        }

        MT_BENCH_CATEGORY_0_0_TEMP = {
            "extraction": 0.0,
            "math": 0.0,
            "coding": 0.0,
            "reasoning": 0.0,
            "arena-hard-200": 0.0,
        }

        for _ in tqdm(
            dataset.splits_start_end_iterator(),
            total=dataset.num_dataset_splits,
            desc="Splits",
            position=0,
            disable=False,  # self.disable_tqdm,
        ):
            # For chat models, generation stops with EOS token, so we don't need to specify stop tokens
            if self.use_chat_template:
                stop_tokens = []
            else:
                # NOTE: we are assuming all items in a batch behave similarly (same
                # stop_tokens and max_tokens genrated) which is not necessarily
                # the case! Because of that we only use batch size of 1
                stop_tokens = dataset[0].stop_sequence

            max_new_tokens = dataset[0].generation_size  # could be none
            returns_logits = dataset[0].use_logits
            num_samples = 1

            # TODO make this human
            original_ds_order = [request for request in dataset]
            local_results = [None] * len(original_ds_order)
            groups = [
                ([(n, request) for n, request in enumerate(original_ds_order) if request.category in MT_BENCH_CATEGORY_0_7_TEMP], 0.7),
                ([(n, request) for n, request in enumerate(original_ds_order) if request.category in MT_BENCH_CATEGORY_0_1_TEMP], 0.1),
                ([(n, request) for n, request in enumerate(original_ds_order) if request.category in MT_BENCH_CATEGORY_0_0_TEMP], 0.0)
            ]

            for group, temp in groups:
                order = [t[0] for t in group]
                context_first_turn = [t[1].context[0] for t in group]
                context_second_turn = [t[1].context[1] for t in group]
                
                ###
                # context_next_turns = [t[1].context[1:] for t in group]

                # Set sampling params
                self.sampling_params.temperature = temp
                self.sampling_params.top_p = 0.9
                self.sampling_params.max_tokens = max_new_tokens

                tokenized = self.tokenizer(context_first_turn, add_special_tokens=self.add_special_tokens)

                # The main question for this step is the following:
                # Would we rather truncate the prompt to allow generation to go to max_new_tokens, at the risk
                # of losing some meaning, or have some generations that are exceedingly short?
                # The choice we go for here is to avoid truncating the prompt if we can, since it
                # should have been managed by the prompt creator/few shot manager if requested by the user.
                inputs = tokenized["input_ids"]
                context_size = len(inputs[0])

                # left truncate the inputs to the maximum length
                if max_new_tokens is not None:
                    if context_size + max_new_tokens > self.max_length:
                        logger.warning(
                            f"{context_size + max_new_tokens=} which is greather than {self.max_length=}. Truncating context to {self.max_length - max_new_tokens} tokens."
                        )
                        context_size = self.max_length - max_new_tokens
                        if context_size < 0:
                            logger.critical(
                                f"{context_size=} is less than 0, either reduce the max_new_tokens or increase model max length."
                            )
                            raise ValueError("Context size is less than 0.")
                        inputs = [input[-context_size:] for input in inputs]
                else:
                    if context_size > self.max_length:
                        logger.warning(
                            f"{context_size=} which is greather than {self.max_length=}. Truncating context to {self.max_length} tokens."
                        )
                        context_size = self.max_length
                        inputs = [input[-context_size:] for input in inputs]

                vllm_outputs = self._generate(
                    inputs=inputs,
                    max_new_tokens=max_new_tokens,
                    stop_tokens=stop_tokens,
                    returns_logits=returns_logits,
                    num_samples=num_samples,
                )

                model_generations = []
                all_logprobs = []
                first_round_results = []
                input_tokens = []
                for n,vllm_output in enumerate(vllm_outputs):
                    output_token_ids = [outputs.token_ids for outputs in vllm_output.outputs]
                    model_generations.append(list(output_token_ids))
                    logprobs = [output.logprobs for output in vllm_output.outputs] or []
                    logprobs = [logprob[token_id].logprob for token_id, logprob in zip(output_token_ids[0], logprobs[0])]
                    all_logprobs.append(logprobs)
                    result = [output.text for output in vllm_output.outputs][0]
                    for term in stop_tokens:
                        result = result.split(term)[0]
                    first_round_results.append(result)
                    input_tokens.append(vllm_output.prompt_token_ids)
                
                ###
                # max_turns = max([len(c) for c in context_next_turns])
                # for turn in range(max_turns):
                #     context_current_turn = []
                #     pass


                # TODO fix to be actual multiturn
                context_second_turn = [c.format(model_response=d_g) for c, d_g in zip(context_second_turn, first_round_results)]

                tokenized = self.tokenizer(context_second_turn, add_special_tokens=self.add_special_tokens)

                # The main question for this step is the following:
                # Would we rather truncate the prompt to allow generation to go to max_new_tokens, at the risk
                # of losing some meaning, or have some generations that are exceedingly short?
                # The choice we go for here is to avoid truncating the prompt if we can, since it
                # should have been managed by the prompt creator/few shot manager if requested by the user.
                inputs = tokenized["input_ids"]
                context_size = len(inputs[0])

                # left truncate the inputs to the maximum length
                if max_new_tokens is not None:
                    if context_size + max_new_tokens > self.max_length:
                        logger.warning(
                            f"{context_size + max_new_tokens=} which is greather than {self.max_length=}. Truncating context to {self.max_length - max_new_tokens} tokens."
                        )
                        context_size = self.max_length - max_new_tokens
                        if context_size < 0:
                            logger.critical(
                                f"{context_size=} is less than 0, either reduce the max_new_tokens or increase model max length."
                            )
                            raise ValueError("Context size is less than 0.")
                        inputs = [input[-context_size:] for input in inputs]
                else:
                    if context_size > self.max_length:
                        logger.warning(
                            f"{context_size=} which is greather than {self.max_length=}. Truncating context to {self.max_length} tokens."
                        )
                        context_size = self.max_length
                        inputs = [input[-context_size:] for input in inputs]

                vllm_outputs = self._generate(
                    inputs=inputs,
                    max_new_tokens=max_new_tokens,
                    stop_tokens=stop_tokens,
                    returns_logits=returns_logits,
                    num_samples=num_samples,
                )

                model_generations_2nd = []
                all_logprobs_2nd = []
                second_round_results = []
                input_tokens_2nd = []
                
                for n,vllm_output in enumerate(vllm_outputs):
                    output_token_ids = [outputs.token_ids for outputs in vllm_output.outputs]
                    model_generations_2nd.append(list(output_token_ids))
                    logprobs = [output.logprobs for output in vllm_output.outputs] or []
                    logprobs = [logprob[token_id].logprob for token_id, logprob in zip(output_token_ids[0], logprobs[0])]
                    all_logprobs_2nd.append(logprobs)
                    result = [output.text for output in vllm_output.outputs][0]
                    for term in stop_tokens:
                        result = result.split(term)[0]
                    second_round_results.append(result)
                    input_tokens_2nd.append(vllm_output.prompt_token_ids)

                # This has to change, just matching the rest of the lighteval GenerativeMultiturnResponse implementations for now
                for answers in zip(order, input_tokens, first_round_results, input_tokens_2nd, second_round_results):
                    local_results[answers[0]] = GenerativeMultiturnResponse(
                            result=(answers[2], answers[4]),
                            input_tokens=[torch.tensor(answers[1]).view(-1, len(answers[1])), torch.tensor(answers[3]).view(-1, len(answers[3]))],
                            generated_tokens=[],
                            truncated_tokens_count=0,
                            padded_tokens_count=0,
                        )
            results.extend(local_results)    
        
        return results


    def _generate(
        self,
        inputs: list[list[int]],
        max_new_tokens: Optional[int] = None,
        stop_tokens: Optional[list[str]] = None,
        returns_logits: Optional[bool] = False,
        num_samples: int = 1,
        generate: bool = True,
    ) -> list:
        """Contains the actual logic of the generation."""
        sampling_params = SamplingParams(**self._config.generation_parameters.to_vllm_dict())

        if generate:
            sampling_params.n = num_samples
            sampling_params.max_tokens = max_new_tokens
            sampling_params.stop = stop_tokens
            sampling_params.logprobs = 1 if returns_logits else 0
            if num_samples > 1 and sampling_params.temperature == 0:
                raise ValueError(
                    "num_samples > 1 is not supported with temperature=0, please set temperature > 0 or use non sampling metrics."
                )
        else:
            sampling_params.temperature = 0
            sampling_params.prompt_logprobs = 1
            sampling_params.max_tokens = 1
            sampling_params.detokenize = False

        if self.data_parallel_size > 1:
            # vLLM hangs if tensor_parallel > 1 and resources are set in ray.remote
            # also seems to only work with decorator and not with ray.remote() fn
            # see https://github.com/vllm-project/vllm/issues/973
            # note: this has changed on 0.3.3, and it only works now if num_gpus are set.
            # but then tensor_parallel breaks
            # Hynek: With the newest vllm, it actually breaks when tensor_parallel_size == 1 and num_gpus not set,
            # as VLLM complains about no GPUs available.
            @ray.remote(num_gpus=1 if self.tensor_parallel_size == 1 else None)
            def run_inference_one_model(model_args: dict, sampling_params: SamplingParams, requests):
                llm = LLM(**model_args)
                return llm.generate(prompt_token_ids=requests, sampling_params=sampling_params)

            # dispatch requests to all self.data_parallel_size workers, in interleaved fashion
            # interleaved important to balance context lengths across workers
            requests = [list(x) for x in distribute(self.data_parallel_size, inputs)]
            inputs = ((self.model_args, sampling_params, req) for req in requests)
            object_refs = [run_inference_one_model.remote(*x) for x in inputs]
            results = ray.get(object_refs)
            # Invoke ray.shutdown() to prevent hang-ups if subsequent calls required.
            ray.shutdown()
            # flatten results
            outputs = [
                x
                for x in itertools.chain.from_iterable(itertools.zip_longest(*[list(x) for x in results]))
                if x is not None
            ]
        else:
            outputs = self.model.generate(
                prompt_token_ids=inputs,
                sampling_params=sampling_params,
                use_tqdm=True,
            )

        return outputs

    def loglikelihood(self, docs: list[Doc]) -> list[ModelResponse]:
        return self._loglikelihood_tokens(docs)

    def _loglikelihood_tokens(
        self,
        docs: list[Doc],
    ) -> list[ModelResponse]:
        dataset = LoglikelihoodDataset(requests=docs, num_dataset_splits=1)
        res = []

        for split in tqdm(dataset.splits_iterator()):
            contexts = [self.prompt_manager.prepare_prompt(doc) for doc in split]

            inputs = []
            tokenized_continuations_batch = []
            tokenized_contexts_batch = []

            for context, doc in zip(contexts, split):
                tokenized_contexts, tokenized_continuations = self.tok_encode_pair(
                    context, doc.choices, pairwise=self.pairwise_tokenization
                )
                for tokenized_context, tokenized_continuation in zip(tokenized_contexts, tokenized_continuations):
                    inputs.append(tokenized_context + tokenized_continuation)
                    tokenized_continuations_batch.append(tokenized_continuation)
                    tokenized_contexts_batch.append(tokenized_context)

            # Left truncate the inputs to the maximum length
            inputs = [input[-self.max_length :] for input in inputs]
            outputs = self._generate(inputs, generate=False)

            flat_index = 0
            for i, doc in enumerate(split):
                outputs_doc = outputs[flat_index : flat_index + len(doc.choices)]
                tokenized_continuations_doc = tokenized_continuations_batch[flat_index : flat_index + len(doc.choices)]
                tokenized_contexts_doc = tokenized_contexts_batch[flat_index : flat_index + len(doc.choices)]
                logprobs_doc = []
                argmax_doc = []
                output_tokens_doc = []
                input_tokens_doc = []

                for output, context, continuation in zip(
                    outputs_doc, tokenized_contexts_doc, tokenized_continuations_doc
                ):
                    continuation_logprobs = []
                    for token, logprobs in zip(continuation[::-1], output.prompt_logprobs[::-1]):
                        continuation_logprobs.append(logprobs[token])

                    bool_score = all(logprob.rank == 1 for logprob in continuation_logprobs)
                    continuation_logprobs = [logprob.logprob for logprob in continuation_logprobs]
                    continuation_logprobs = sum(continuation_logprobs)
                    logprobs_doc.append(continuation_logprobs)
                    argmax_doc.append(bool_score)
                    output_tokens_doc.append(continuation)
                    input_tokens_doc.append(context)

                answer = ModelResponse(
                    input=contexts[i],
                    input_tokens=input_tokens_doc,
                    output_tokens=output_tokens_doc,
                    logprobs=logprobs_doc,
                    argmax_logits_eq_gold=argmax_doc,
                )
                res.append(answer)
                flat_index += len(doc.choices)

        return dataset.get_original_order(res)

    def loglikelihood_rolling(self, docs: list[Doc]) -> list[ModelResponse]:
        raise NotImplementedError()


class AsyncVLLMModel(VLLMModel):
    """VLLM models which deploy async natively (no ray). Supports DP and PP/TP but not batch size > 1"""

    DATASET_SPLITS = 1
    is_async = True

    def cleanup(self):
        gc.collect()
        destroy_distributed_environment()
        torch.cuda.empty_cache()

    def _create_auto_model(self, config: VLLMModelConfig):
        """
        Creates an instance of the async vllm model loaded from HF. Requires using the v1 of VLLM.

        Returns:
            AsyncLLM: The created async VLLM instance
        """
        self.model_args = {
            "model": config.model_name,
            "gpu_memory_utilization": config.gpu_memory_utilization,
            "revision": config.revision + (f"/{config.subfolder}" if config.subfolder is not None else ""),
            "dtype": config.dtype,
            "trust_remote_code": config.trust_remote_code,
            "tensor_parallel_size": config.tensor_parallel_size,
            "data_parallel_size": config.data_parallel_size,
            "pipeline_parallel_size": config.pipeline_parallel_size,
            "max_model_len": self._max_length,
            "swap_space": 4,
            "seed": int(config.seed),
            "max_num_seqs": int(config.max_num_seqs),
            "max_num_batched_tokens": int(config.max_num_batched_tokens),
            "enforce_eager": True,
        }

        if config.data_parallel_size > 1:
            self._batch_size = "auto"

        model = AsyncLLM.from_engine_args(AsyncEngineArgs(**self.model_args))

        # If the max_length can't get extracted from the config, it will be inferred from the model
        if self._max_length is None:
            self._max_length = model.model_config.max_seq_len_to_capture

        return model

    async def _async_one_item(
        self,
        index: int,
        doc: Doc,
        generative: bool,
    ) -> Coroutine[None, list, str]:
        """Contains the actual logic of the generation."""
        sampling_params = SamplingParams(**self._config.generation_parameters.to_vllm_dict())

        if not generative:
            sampling_params.temperature = 0
            sampling_params.prompt_logprobs = 1
            sampling_params.max_tokens = 1
            sampling_params.detokenize = False
            prompt = self.prompt_manager.prepare_prompt(doc) + doc.choice
            index_str = f"logprob_{index}"
        else:
            sampling_params.n = doc.num_samples
            if sampling_params.n > 1:
                # Todo clementine: investigate more
                logger.warning(
                    "Careful, there can be unexpected behavior when using sampling evals with the async vllm model"
                )
            sampling_params.max_tokens = self._config.generation_parameters.max_new_tokens or doc.generation_size
            sampling_params.stop = [] if self.use_chat_template else doc.stop_sequences
            sampling_params.logprobs = int(doc.use_logits)
            prompt = self.prompt_manager.prepare_prompt(doc)
            index_str = f"generative_{index}"

        generator = self.model.generate(request_id=index_str, prompt=prompt, sampling_params=sampling_params)
        try:
            while output := await anext(generator):
                continue
        except StopAsyncIteration:
            pass

        return output

    async def _async_batch(self, docs: list[Doc], generative: bool) -> list:
        processed_requests = [
            self._async_one_item(index=index, doc=doc, generative=generative) for index, doc in enumerate(docs)
        ]
        results = await asyncio.gather(*processed_requests)
        return results

    async def greedy_until(
        self,
        docs: list[Doc],
    ) -> list[ModelResponse]:
        """
        Generates responses using a greedy decoding strategy until certain ending conditions are met.

        Args:
            requests (list[Request]): list of requests containing the context and ending conditions.

        Returns:
            list[GenerateReturn]: list of generated responses.
        """
        results = []

        responses = await self._async_batch(docs=docs, generative=True)

        for response in responses:
            output_token_ids = [outputs.token_ids for outputs in response.outputs]
            full_logprobs = [output.logprobs for output in response.outputs] or []
            logprobs = [logprob[token_id].logprob for token_id, logprob in zip(output_token_ids[0], full_logprobs[0])]
            result = [output.text for output in response.outputs]
            input_token_ids = response.prompt_token_ids

            cur_response = ModelResponse(
                text=result,
                logprobs=logprobs,
                output_tokens=list(output_token_ids),
                input_tokens=input_token_ids,
            )
            results.append(cur_response)

        return results

    async def loglikelihood(
        self,
        docs: list[Doc],
    ) -> list[ModelResponse]:
        """
        Generates responses using a greedy decoding strategy until certain ending conditions are met and
        stores the logprobs.

        Args:
            requests (list[Request]): list of requests containing the context and ending conditions.

        Returns:
            list[LoglikelihoodResponse]: list of generated responses.
        """
        results = []

        responses = await self._async_batch(docs=docs, generative=False)

        for response, input in zip(responses, docs):
            continuation_logprobs = []
            for token, logprobs in zip(input.tokenized_continuation[::-1], response.prompt_logprobs[::-1]):
                continuation_logprobs.append(logprobs[token])
            bool_score = all(logprob.rank == 1 for logprob in continuation_logprobs)
            continuation_logprobs = [logprob.logprob for logprob in continuation_logprobs]
            answer = ModelResponse(
                input_tokens=input.tokenized_context + input.tokenized_continuation,
                output_tokens=input.tokenized_continuation,
                logprobs=sum(continuation_logprobs),
                argmax_logits_eq_gold=bool_score,
            )
            results.append(answer)

        return results<|MERGE_RESOLUTION|>--- conflicted
+++ resolved
@@ -33,24 +33,10 @@
 
 from lighteval.data import GenerativeTaskDataset, LoglikelihoodDataset
 from lighteval.models.abstract_model import LightevalModel, ModelInfo
-<<<<<<< HEAD
-from lighteval.models.model_input import GenerationParameters
-from lighteval.models.model_output import (
-    GenerativeResponse,
-    GenerativeMultiturnResponse,
-    LoglikelihoodResponse,
-)
-from lighteval.models.utils import _get_dtype, _simplify_name
-from lighteval.tasks.requests import (
-    GreedyUntilRequest,
-    LoglikelihoodRequest,
-)
-=======
 from lighteval.models.model_output import ModelResponse
 from lighteval.models.utils import ModelConfig, _simplify_name
 from lighteval.tasks.prompt_manager import PromptManager
 from lighteval.tasks.requests import Doc
->>>>>>> 88bd36ae
 from lighteval.utils.imports import is_vllm_available
 
 
@@ -220,7 +206,8 @@
     def cleanup(self):
         destroy_model_parallel()
         if self.model is not None:
-            del self.model
+            del self.model.llm_engine.model_executor.driver_worker
+        self.model = None
         gc.collect()
         ray.shutdown()
         destroy_distributed_environment()
@@ -330,20 +317,10 @@
                 # the case! Because of that we only use batch size of 1
                 stop_tokens = split[0].stop_sequences or []
 
-<<<<<<< HEAD
-            max_new_tokens = dataset[0].generation_size  # could be none
-            returns_logits = dataset[0].use_logits
-            num_samples = dataset[0].num_samples
-            
-            self.sampling_params.max_tokens = max_new_tokens
-            
-            context = [c.context for c in dataset]
-=======
             max_new_tokens = self._config.generation_parameters.max_new_tokens or split[0].generation_size
             num_samples = split[0].num_samples
 
             context = [self.prompt_manager.prepare_prompt(doc) for doc in split]
->>>>>>> 88bd36ae
             tokenized = self.tokenizer(context, add_special_tokens=self.add_special_tokens)
 
             # The main question for this step is the following:
@@ -398,6 +375,7 @@
 
         return dataset.get_original_order(results)
 
+    # TODO check
     def greedy_until_multi_turn(
         self,
         requests: list[GreedyUntilRequest],
@@ -472,7 +450,7 @@
                 order = [t[0] for t in group]
                 context_first_turn = [t[1].context[0] for t in group]
                 context_second_turn = [t[1].context[1] for t in group]
-                
+
                 ###
                 # context_next_turns = [t[1].context[1:] for t in group]
 
@@ -535,7 +513,7 @@
                         result = result.split(term)[0]
                     first_round_results.append(result)
                     input_tokens.append(vllm_output.prompt_token_ids)
-                
+
                 ###
                 # max_turns = max([len(c) for c in context_next_turns])
                 # for turn in range(max_turns):
@@ -589,7 +567,7 @@
                 all_logprobs_2nd = []
                 second_round_results = []
                 input_tokens_2nd = []
-                
+
                 for n,vllm_output in enumerate(vllm_outputs):
                     output_token_ids = [outputs.token_ids for outputs in vllm_output.outputs]
                     model_generations_2nd.append(list(output_token_ids))
@@ -611,8 +589,8 @@
                             truncated_tokens_count=0,
                             padded_tokens_count=0,
                         )
-            results.extend(local_results)    
-        
+            results.extend(local_results)
+
         return results
 
 
