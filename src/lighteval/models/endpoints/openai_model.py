# MIT License

# Copyright (c) 2024 The HuggingFace Team

# Permission is hereby granted, free of charge, to any person obtaining a copy
# of this software and associated documentation files (the "Software"), to deal
# in the Software without restriction, including without limitation the rights
# to use, copy, modify, merge, publish, distribute, sublicense, and/or sell
# copies of the Software, and to permit persons to whom the Software is
# furnished to do so, subject to the following conditions:

# The above copyright notice and this permission notice shall be included in all
# copies or substantial portions of the Software.

# THE SOFTWARE IS PROVIDED "AS IS", WITHOUT WARRANTY OF ANY KIND, EXPRESS OR
# IMPLIED, INCLUDING BUT NOT LIMITED TO THE WARRANTIES OF MERCHANTABILITY,
# FITNESS FOR A PARTICULAR PURPOSE AND NONINFRINGEMENT. IN NO EVENT SHALL THE
# AUTHORS OR COPYRIGHT HOLDERS BE LIABLE FOR ANY CLAIM, DAMAGES OR OTHER
# LIABILITY, WHETHER IN AN ACTION OF CONTRACT, TORT OR OTHERWISE, ARISING FROM,
# OUT OF OR IN CONNECTION WITH THE SOFTWARE OR THE USE OR OTHER DEALINGS IN THE
# SOFTWARE.

import logging
import os
import time
from concurrent.futures import ThreadPoolExecutor
from dataclasses import dataclass
from typing import Optional

from tqdm import tqdm
from transformers import AutoTokenizer

from lighteval.data import GenerativeTaskDataset, LoglikelihoodDataset
from lighteval.models.abstract_model import LightevalModel
from lighteval.models.endpoints.endpoint_model import ModelInfo
from lighteval.models.model_input import GenerationParameters
from lighteval.models.model_output import (
    GenerativeResponse,
    LoglikelihoodResponse,
    LoglikelihoodSingleTokenResponse,
)
from lighteval.tasks.requests import (
    GreedyUntilRequest,
    LoglikelihoodRequest,
    LoglikelihoodRollingRequest,
    LoglikelihoodSingleTokenRequest,
)
from lighteval.utils.imports import is_openai_available


logger = logging.getLogger(__name__)


if is_openai_available():
    import logging

    import tiktoken
    from openai import OpenAI

    logging.getLogger("openai").setLevel(logging.ERROR)
    logging.getLogger("httpx").setLevel(logging.ERROR)


@dataclass
class OpenAIModelConfig:
    model: str
    generation_parameters: GenerationParameters = None
    base_url: str = "https://api.openai.com/v1"
    api_key: str = os.environ.get("OPENAI_API_KEY", None)

    def __post_init__(self):
        if not self.generation_parameters:
            self.generation_parameters = GenerationParameters()

    @classmethod
    def from_path(cls, path: str) -> "OpenAIModelConfig":
        import yaml

        with open(path, "r") as f:
            loaded_file = yaml.safe_load(f)
            config = loaded_file["model"]
            api = loaded_file.get("api", {})
        generation_parameters = GenerationParameters.from_dict(config)
        return cls(model=config["model_name"], generation_parameters=generation_parameters, **api)


class OpenAIClient(LightevalModel):
    _DEFAULT_MAX_LENGTH: int = 4096

    def __init__(self, config: OpenAIModelConfig, env_config) -> None:
        self.client = OpenAI(api_key=config.api_key, base_url=config.base_url)
        self.config = config
        self.generation_parameters = config.generation_parameters
        self.sampling_params = self.generation_parameters.to_vllm_openai_dict()

        self.model_info = ModelInfo(
            model_name=config.model,
            model_sha="",
            model_dtype=None,
            model_size="",
        )
        self.API_MAX_RETRY = 5
        self.API_RETRY_SLEEP = 3
        self.API_RETRY_MULTIPLIER = 2
        self.CONCURENT_CALLS = 100
        self.model = config.model
<<<<<<< HEAD
        if not config.tokenizer:
            self._tokenizer = tiktoken.encoding_for_model(self.model)
        else:
            self._tokenizer = AutoTokenizer.from_pretrained(config.tokenizer)
=======
        try:
            self._tokenizer = tiktoken.encoding_for_model(self.model)
        except KeyError:
            self._tokenizer = AutoTokenizer.from_pretrained(self.model)
>>>>>>> 782afe89
        self.pairwise_tokenization = False

    def __call_api(self, prompt, return_logits, max_new_tokens, num_samples, logit_bias):
        for _ in range(self.API_MAX_RETRY):
            try:
                response_format = {"response_format": {"type": "text"}} if "openai" in self.config.base_url else {}
                response = self.client.chat.completions.create(
                    model=self.model,
                    messages=[{"role": "user", "content": prompt}],
                    max_tokens=max_new_tokens if max_new_tokens > 0 else None,
                    logprobs=return_logits,
                    logit_bias=logit_bias,
                    n=num_samples,
                    **self.sampling_params,
                    **response_format,
                )
                self.API_RETRY_SLEEP = 3
                return response
            except Exception as e:
                logger.warning(f"{type(e), e}")
                try:
                    time.sleep(self.API_RETRY_SLEEP)
                    self.API_RETRY_SLEEP = self.API_RETRY_SLEEP**self.API_RETRY_MULTIPLIER
                except OverflowError:
                    logger.warning("API retry delay too large; possible misconfiguration or extended downtime.")
                    raise Exception("API is offline or unreachable.")
        raise Exception("Failed to get response from the API")

    def __call_api_parallel(
        self,
        prompts,
        return_logits: bool | list[bool],
        max_new_tokens: int | list[int],
        num_samples: int | list[int],
        logit_bias: list[dict[int, float]] | None = None,
    ):
        results = []

        return_logitss = [return_logits for _ in prompts] if not isinstance(return_logits, list) else return_logits
        max_new_tokenss = [max_new_tokens for _ in prompts] if not isinstance(max_new_tokens, list) else max_new_tokens
        num_sampless = [num_samples for _ in prompts] if not isinstance(num_samples, list) else num_samples
        logit_biass = [logit_bias for _ in prompts] if logit_bias is None else logit_bias

        assert (
            len(prompts) == len(return_logitss) == len(max_new_tokenss) == len(num_sampless) == len(logit_biass)
        ), "Length of prompts, return_logitss, max_new_tokenss, num_sampless, logit_biass should be same"

        with ThreadPoolExecutor(self.CONCURENT_CALLS) as executor:
            for entry in tqdm(
                executor.map(self.__call_api, prompts, return_logitss, max_new_tokenss, num_sampless, logit_biass),
                total=len(prompts),
            ):
                results.append(entry)

        if None in results:
            raise ValueError("Some entries are not annotated due to errors in annotate_p, please inspect and retry.")

        return results

    def greedy_until(
        self,
        requests: list[GreedyUntilRequest],
        override_bs: Optional[int] = None,
    ) -> list[GenerativeResponse]:
        """
        Generates responses using a greedy decoding strategy until certain ending conditions are met.

        Args:
            requests (list[Request]): list of requests containing the context and ending conditions.
            override_bs (int, optional): Override the batch size for generation. Defaults to None.

        Returns:
            list[GenerativeResponse]: list of generated responses.
        """
        for request in requests:
            request.tokenized_context = self.tok_encode(request.context)

        dataset = GenerativeTaskDataset(requests=requests, num_dataset_splits=self.DATASET_SPLITS)
        results = []

        for _ in tqdm(
            dataset.splits_start_end_iterator(),
            total=dataset.num_dataset_splits,
            desc="Splits",
            position=0,
            disable=False,  # self.disable_tqdm,
        ):
            max_new_tokens = dataset[0].generation_size  # could be none
            return_logits = dataset[0].use_logits
            num_samples = dataset[0].num_samples
            contexts = [c.context for c in dataset]

            responses = self.__call_api_parallel(contexts, return_logits, max_new_tokens, num_samples)

            for response in responses:
                result: list[str] = [output.message.content for output in response.choices]

                cur_response = GenerativeResponse(
                    result=result,
                    logits=None,
                    generated_tokens=[],
                    input_tokens=[],
                )
                results.append(cur_response)

        return dataset.get_original_order(results)

    @property
    def tokenizer(self):
        return self._tokenizer

    def tok_encode(self, text: str):
        return self.tokenizer.encode(text)

    @property
    def add_special_tokens(self) -> bool:
        return False

    @property
    def max_length(self) -> int:
        """Return the maximum sequence length of the model."""
        return 4096

    def loglikelihood(
        self, requests: list[LoglikelihoodRequest], override_bs: Optional[int] = None
    ) -> list[LoglikelihoodResponse]:
        """Tokenize the context and continuation and compute the log likelihood of those
        tokenized sequences.
        """
        for request in requests:
            if request.context == "":
                request.tokenized_context = [" "]
                request.tokenized_continuation = self.tok_encode(request.choice)
            else:
                # The following line is mandatory for compatibility with the harness
                request.tokenized_context, request.tokenized_continuation = self.tok_encode_pair(
                    request.context, request.choice, pairwise=self.pairwise_tokenization
                )
        return self._loglikelihood_tokens(requests)

    def _loglikelihood_tokens(
        self,
        requests: list[LoglikelihoodRequest],
    ) -> list[LoglikelihoodResponse]:
        dataset = LoglikelihoodDataset(requests=requests, num_dataset_splits=1)
        results = []

        for _ in tqdm(dataset.splits_start_end_iterator()):
            inputs = [dataset[i].context for i in range(len(dataset))]
            logit_biass = []
            max_new_tokens = [len(dataset[i].tokenized_continuation) for i in range(len(dataset))]

            assert all(
                new_tokens == 1 for new_tokens in max_new_tokens
            ), "Only single token continuations are supported when using openai API."

            for i in range(len(dataset)):
                logit_bias = {tok: 100 for tok in dataset[i].tokenized_continuation}
                logit_biass.append(logit_bias)

            outputs = self.__call_api_parallel(
                inputs, return_logits=True, max_new_tokens=max_new_tokens, num_samples=1, logit_bias=logit_biass
            )

            for output, input in zip(outputs, dataset):
                continuation_logprobs = [content.logprob for content in output.choices[0].logprobs.content]
                answer = LoglikelihoodResponse(
                    input_tokens=input.tokenized_context + input.tokenized_continuation,
                    generated_tokens=input.tokenized_continuation,
                    result=(sum(continuation_logprobs), None),
                )
                results.append(answer)

        return dataset.get_original_order(results)

    def loglikelihood_rolling(
        self, requests: list[LoglikelihoodRollingRequest], override_bs: Optional[int] = None
    ) -> list[LoglikelihoodResponse]:
        """This function is used to compute the log likelihood of the context for perplexity metrics."""
        raise NotImplementedError

    def loglikelihood_single_token(
        self, requests: list[LoglikelihoodSingleTokenRequest], override_bs: Optional[int] = None
    ) -> list[LoglikelihoodSingleTokenResponse]:
        """Tokenize the context and continuation and compute the log likelihood of those
        tokenized sequences.
        """
        raise NotImplementedError<|MERGE_RESOLUTION|>--- conflicted
+++ resolved
@@ -104,17 +104,10 @@
         self.API_RETRY_MULTIPLIER = 2
         self.CONCURENT_CALLS = 100
         self.model = config.model
-<<<<<<< HEAD
-        if not config.tokenizer:
-            self._tokenizer = tiktoken.encoding_for_model(self.model)
-        else:
-            self._tokenizer = AutoTokenizer.from_pretrained(config.tokenizer)
-=======
         try:
             self._tokenizer = tiktoken.encoding_for_model(self.model)
         except KeyError:
             self._tokenizer = AutoTokenizer.from_pretrained(self.model)
->>>>>>> 782afe89
         self.pairwise_tokenization = False
 
     def __call_api(self, prompt, return_logits, max_new_tokens, num_samples, logit_bias):
