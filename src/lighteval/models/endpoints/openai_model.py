# MIT License

# Copyright (c) 2024 The HuggingFace Team

# Permission is hereby granted, free of charge, to any person obtaining a copy
# of this software and associated documentation files (the "Software"), to deal
# in the Software without restriction, including without limitation the rights
# to use, copy, modify, merge, publish, distribute, sublicense, and/or sell
# copies of the Software, and to permit persons to whom the Software is
# furnished to do so, subject to the following conditions:

# The above copyright notice and this permission notice shall be included in all
# copies or substantial portions of the Software.

# THE SOFTWARE IS PROVIDED "AS IS", WITHOUT WARRANTY OF ANY KIND, EXPRESS OR
# IMPLIED, INCLUDING BUT NOT LIMITED TO THE WARRANTIES OF MERCHANTABILITY,
# FITNESS FOR A PARTICULAR PURPOSE AND NONINFRINGEMENT. IN NO EVENT SHALL THE
# AUTHORS OR COPYRIGHT HOLDERS BE LIABLE FOR ANY CLAIM, DAMAGES OR OTHER
# LIABILITY, WHETHER IN AN ACTION OF CONTRACT, TORT OR OTHERWISE, ARISING FROM,
# OUT OF OR IN CONNECTION WITH THE SOFTWARE OR THE USE OR OTHER DEALINGS IN THE
# SOFTWARE.

import logging
import os
import time
from concurrent.futures import ThreadPoolExecutor
from dataclasses import dataclass
from typing import Optional

from tqdm import tqdm
from transformers import AutoTokenizer

from lighteval.data import GenerativeTaskDataset, LoglikelihoodDataset
from lighteval.models.abstract_model import LightevalModel
from lighteval.models.endpoints.endpoint_model import ModelInfo
from lighteval.models.model_input import GenerationParameters
from lighteval.models.model_output import (
    GenerativeResponse,
    LoglikelihoodResponse,
    LoglikelihoodSingleTokenResponse,
)
from lighteval.tasks.requests import (
    GreedyUntilRequest,
    LoglikelihoodRequest,
    LoglikelihoodRollingRequest,
    LoglikelihoodSingleTokenRequest,
)
from lighteval.utils.imports import is_openai_available


logger = logging.getLogger(__name__)


if is_openai_available():
    import logging

    import tiktoken
    from openai import OpenAI

    logging.getLogger("openai").setLevel(logging.ERROR)
    logging.getLogger("httpx").setLevel(logging.ERROR)


@dataclass
class OpenAIModelConfig:
    model: str
<<<<<<< HEAD
    base_url: Optional[str] = None
    tokenizer: Optional[str] = None
=======
    generation_parameters: GenerationParameters = None

    def __post_init__(self):
        if not self.generation_parameters:
            self.generation_parameters = GenerationParameters()

    @classmethod
    def from_path(cls, path: str) -> "OpenAIModelConfig":
        import yaml

        with open(path, "r") as f:
            config = yaml.safe_load(f)["model"]
        generation_parameters = GenerationParameters.from_dict(config)
        return cls(model=config["model_name"], generation_parameters=generation_parameters)
>>>>>>> cb075a54


class OpenAIClient(LightevalModel):
    _DEFAULT_MAX_LENGTH: int = 4096

    def __init__(self, config: OpenAIModelConfig, env_config) -> None:
        api_key = os.environ["OPENAI_API_KEY"]
        self.client = OpenAI(api_key=api_key)
        self.generation_parameters = config.generation_parameters
        self.sampling_params = self.generation_parameters.to_vllm_openai_dict()

        # LiteLLM-specific
        self.litellm_proxy_request = True if config.base_url else False
        if self.litellm_proxy_request:
            self.client.base_url = config.base_url

        self.model_info = ModelInfo(
            model_name=config.model,
            model_sha="",
            model_dtype=None,
            model_size="",
        )
        self.API_MAX_RETRY = 5
        self.API_RETRY_SLEEP = 3
        self.API_RETRY_MULTIPLIER = 2
        self.CONCURENT_CALLS = 100
        self.model = config.model
        if not config.tokenizer:
            self._tokenizer = tiktoken.encoding_for_model(self.model)
        else:
            self._tokenizer = AutoTokenizer.from_pretrained(config.tokenizer)
        self.pairwise_tokenization = False

    def __call_api(self, prompt, return_logits, max_new_tokens, num_samples, logit_bias):
        for _ in range(self.API_MAX_RETRY):
            try:
                response = self.client.chat.completions.create(
                    model=self.model,
                    messages=[{"role": "user", "content": prompt}],
                    response_format={"type": "text"},
                    max_tokens=max_new_tokens if max_new_tokens > 0 else None,
                    logprobs=return_logits,
                    logit_bias=logit_bias,
                    n=num_samples,
                    **self.sampling_params,
                )
                return response
            except Exception as e:
                logger.warning(f"{type(e), e}")
                try:
                    time.sleep(self.API_RETRY_SLEEP)
                    self.API_RETRY_SLEEP = self.API_RETRY_SLEEP**self.API_RETRY_MULTIPLIER
                except OverflowError:
                    logger.warning("API retry delay too large; possible misconfiguration or extended downtime.")
                    raise Exception("API is offline or unreachable.")
        raise Exception("Failed to get response from the API")

    def __call_api_parallel(
        self,
        prompts,
        return_logits: bool | list[bool],
        max_new_tokens: int | list[int],
        num_samples: int | list[int],
        logit_bias: list[dict[int, float]] | None = None,
    ):
        results = []

        return_logitss = [return_logits for _ in prompts] if not isinstance(return_logits, list) else return_logits
        max_new_tokenss = [max_new_tokens for _ in prompts] if not isinstance(max_new_tokens, list) else max_new_tokens
        num_sampless = [num_samples for _ in prompts] if not isinstance(num_samples, list) else num_samples
        logit_biass = [logit_bias for _ in prompts] if logit_bias is None else logit_bias

        assert (
            len(prompts) == len(return_logitss) == len(max_new_tokenss) == len(num_sampless) == len(logit_biass)
        ), "Length of prompts, return_logitss, max_new_tokenss, num_sampless, logit_biass should be same"

        with ThreadPoolExecutor(self.CONCURENT_CALLS) as executor:
            for entry in tqdm(
                executor.map(self.__call_api, prompts, return_logitss, max_new_tokenss, num_sampless, logit_biass),
                total=len(prompts),
            ):
                results.append(entry)

        if None in results:
            raise ValueError("Some entries are not annotated due to errors in annotate_p, please inspect and retry.")

        return results

    def greedy_until(
        self,
        requests: list[GreedyUntilRequest],
        override_bs: Optional[int] = None,
    ) -> list[GenerativeResponse]:
        """
        Generates responses using a greedy decoding strategy until certain ending conditions are met.

        Args:
            requests (list[Request]): list of requests containing the context and ending conditions.
            override_bs (int, optional): Override the batch size for generation. Defaults to None.

        Returns:
            list[GenerativeResponse]: list of generated responses.
        """
        for request in requests:
            request.tokenized_context = self.tok_encode(request.context)

        dataset = GenerativeTaskDataset(requests=requests, num_dataset_splits=self.DATASET_SPLITS)
        results = []

        for _ in tqdm(
            dataset.splits_start_end_iterator(),
            total=dataset.num_dataset_splits,
            desc="Splits",
            position=0,
            disable=False,  # self.disable_tqdm,
        ):
            max_new_tokens = dataset[0].generation_size  # could be none
            return_logits = dataset[0].use_logits
            num_samples = dataset[0].num_samples
            contexts = [c.context for c in dataset]

            responses = self.__call_api_parallel(contexts, return_logits, max_new_tokens, num_samples)

            for response in responses:
                result: list[str] = [output.message.content for output in response.choices]

                cur_response = GenerativeResponse(
                    result=result,
                    logits=None,
                    generated_tokens=[],
                    input_tokens=[],
                )
                results.append(cur_response)

        return dataset.get_original_order(results)

    @property
    def tokenizer(self):
        return self._tokenizer

    def tok_encode(self, text: str):
        return self.tokenizer.encode(text)

    @property
    def add_special_tokens(self) -> bool:
        return False

    @property
    def max_length(self) -> int:
        """Return the maximum sequence length of the model."""
        return 4096

    def loglikelihood(
        self, requests: list[LoglikelihoodRequest], override_bs: Optional[int] = None
    ) -> list[LoglikelihoodResponse]:
        """Tokenize the context and continuation and compute the log likelihood of those
        tokenized sequences.
        """
        for request in requests:
            if request.context == "":
                request.tokenized_context = [" "]
                request.tokenized_continuation = self.tok_encode(request.choice)
            else:
                # The following line is mandatory for compatibility with the harness
                request.tokenized_context, request.tokenized_continuation = self.tok_encode_pair(
                    request.context, request.choice, pairwise=self.pairwise_tokenization
                )
        return self._loglikelihood_tokens(requests)

    def _loglikelihood_tokens(
        self,
        requests: list[LoglikelihoodRequest],
    ) -> list[LoglikelihoodResponse]:
        dataset = LoglikelihoodDataset(requests=requests, num_dataset_splits=1)
        results = []

        for _ in tqdm(dataset.splits_start_end_iterator()):
            inputs = [dataset[i].context for i in range(len(dataset))]
            logit_biass = []
            max_new_tokens = [len(dataset[i].tokenized_continuation) for i in range(len(dataset))]

            assert all(
                new_tokens == 1 for new_tokens in max_new_tokens
            ), "Only single token continuations are supported when using openai API."

            for i in range(len(dataset)):
                logit_bias = {tok: 100 for tok in dataset[i].tokenized_continuation}
                logit_biass.append(logit_bias)

            outputs = self.__call_api_parallel(
                inputs, return_logits=True, max_new_tokens=max_new_tokens, num_samples=1, logit_bias=logit_biass
            )

            for output, input in zip(outputs, dataset):
                continuation_logprobs = [content.logprob for content in output.choices[0].logprobs.content]
                answer = LoglikelihoodResponse(
                    input_tokens=input.tokenized_context + input.tokenized_continuation,
                    generated_tokens=input.tokenized_continuation,
                    result=(sum(continuation_logprobs), None),
                )
                results.append(answer)

        return dataset.get_original_order(results)

    def loglikelihood_rolling(
        self, requests: list[LoglikelihoodRollingRequest], override_bs: Optional[int] = None
    ) -> list[LoglikelihoodResponse]:
        """This function is used to compute the log likelihood of the context for perplexity metrics."""
        raise NotImplementedError

    def loglikelihood_single_token(
        self, requests: list[LoglikelihoodSingleTokenRequest], override_bs: Optional[int] = None
    ) -> list[LoglikelihoodSingleTokenResponse]:
        """Tokenize the context and continuation and compute the log likelihood of those
        tokenized sequences.
        """
        raise NotImplementedError<|MERGE_RESOLUTION|>--- conflicted
+++ resolved
@@ -64,10 +64,6 @@
 @dataclass
 class OpenAIModelConfig:
     model: str
-<<<<<<< HEAD
-    base_url: Optional[str] = None
-    tokenizer: Optional[str] = None
-=======
     generation_parameters: GenerationParameters = None
 
     def __post_init__(self):
@@ -82,7 +78,6 @@
             config = yaml.safe_load(f)["model"]
         generation_parameters = GenerationParameters.from_dict(config)
         return cls(model=config["model_name"], generation_parameters=generation_parameters)
->>>>>>> cb075a54
 
 
 class OpenAIClient(LightevalModel):
@@ -93,11 +88,6 @@
         self.client = OpenAI(api_key=api_key)
         self.generation_parameters = config.generation_parameters
         self.sampling_params = self.generation_parameters.to_vllm_openai_dict()
-
-        # LiteLLM-specific
-        self.litellm_proxy_request = True if config.base_url else False
-        if self.litellm_proxy_request:
-            self.client.base_url = config.base_url
 
         self.model_info = ModelInfo(
             model_name=config.model,
