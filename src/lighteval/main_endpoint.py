# MIT License

# Copyright (c) 2024 The HuggingFace Team

# Permission is hereby granted, free of charge, to any person obtaining a copy
# of this software and associated documentation files (the "Software"), to deal
# in the Software without restriction, including without limitation the rights
# to use, copy, modify, merge, publish, distribute, sublicense, and/or sell
# copies of the Software, and to permit persons to whom the Software is
# furnished to do so, subject to the following conditions:

# The above copyright notice and this permission notice shall be included in all
# copies or substantial portions of the Software.

# THE SOFTWARE IS PROVIDED "AS IS", WITHOUT WARRANTY OF ANY KIND, EXPRESS OR
# IMPLIED, INCLUDING BUT NOT LIMITED TO THE WARRANTIES OF MERCHANTABILITY,
# FITNESS FOR A PARTICULAR PURPOSE AND NONINFRINGEMENT. IN NO EVENT SHALL THE
# AUTHORS OR COPYRIGHT HOLDERS BE LIABLE FOR ANY CLAIM, DAMAGES OR OTHER
# LIABILITY, WHETHER IN AN ACTION OF CONTRACT, TORT OR OTHERWISE, ARISING FROM,
# OUT OF OR IN CONNECTION WITH THE SOFTWARE OR THE USE OR OTHER DEALINGS IN THE
# SOFTWARE.
from typing import Optional

import typer
from typer import Argument, Option
from typing_extensions import Annotated


app = typer.Typer()


HELP_PANEL_NAME_1 = "Common Parameters"
HELP_PANEL_NAME_2 = "Logging Parameters"
HELP_PANEL_NAME_3 = "Debug Parameters"
HELP_PANEL_NAME_4 = "Modeling Parameters"


@app.command(rich_help_panel="Evaluation Backends")
def inference_endpoint(
    # === general ===
    model_config_path: Annotated[
        str, Argument(help="Path to model config yaml file. (examples/model_configs/endpoint_model.yaml)")
    ],
    tasks: Annotated[str, Argument(help="Comma-separated list of tasks to evaluate on.")],
<<<<<<< HEAD
    # === liteLLM-specific ===
    base_url: Annotated[
        Optional[str], Option(help="Base URL for liteLLM models.", rich_help_panel="Evaluation Backends")
    ] = None,
    tokenizer: Annotated[
        Optional[str], Option(help="Tokenizer to use for liteLLM models.", rich_help_panel="Evaluation Backends")
    ] = None,
    use_chat_template: Annotated[
        bool,
        Option(
            help="Use chat template for LiteLLM evaluation. Cannot use with GPT API.",
=======
    free_endpoint: Annotated[
        bool,
        Option(
            help="Use serverless free endpoints instead of spinning up your own inference endpoint.",
>>>>>>> 88bd36ae
            rich_help_panel=HELP_PANEL_NAME_4,
        ),
    ] = False,
    # === Common parameters ===
    dataset_loading_processes: Annotated[
        int, Option(help="Number of processes to use for dataset loading.", rich_help_panel=HELP_PANEL_NAME_1)
    ] = 1,
    custom_tasks: Annotated[
        Optional[str], Option(help="Path to custom tasks directory.", rich_help_panel=HELP_PANEL_NAME_1)
    ] = None,
    num_fewshot_seeds: Annotated[
        int, Option(help="Number of seeds to use for few-shot evaluation.", rich_help_panel=HELP_PANEL_NAME_1)
    ] = 1,
    load_responses_from_details_date_id: Annotated[
        Optional[str], Option(help="Load responses from details directory.", rich_help_panel=HELP_PANEL_NAME_1)
    ] = None,
    # === saving ===
    output_dir: Annotated[
        str, Option(help="Output directory for evaluation results.", rich_help_panel=HELP_PANEL_NAME_2)
    ] = "results",
    results_path_template: Annotated[
        str | None,
        Option(
            help="Template path for where to save the results, you have access to 3 variables, `output_dir`, `org` and `model`. for example a template can be `'{output_dir}/1234/{org}+{model}'`",
            rich_help_panel=HELP_PANEL_NAME_2,
        ),
    ] = None,
    push_to_hub: Annotated[
        bool, Option(help="Push results to the huggingface hub.", rich_help_panel=HELP_PANEL_NAME_2)
    ] = False,
    push_to_tensorboard: Annotated[
        bool, Option(help="Push results to tensorboard.", rich_help_panel=HELP_PANEL_NAME_2)
    ] = False,
    public_run: Annotated[
        bool, Option(help="Push results and details to a public repo.", rich_help_panel=HELP_PANEL_NAME_2)
    ] = False,
    results_org: Annotated[
        Optional[str], Option(help="Organization to push results to.", rich_help_panel=HELP_PANEL_NAME_2)
    ] = None,
    save_details: Annotated[
        bool, Option(help="Save detailed, sample per sample, results.", rich_help_panel=HELP_PANEL_NAME_2)
    ] = False,
    wandb: Annotated[
        bool,
        Option(
            help="Push results to wandb. This will only work if you have wandb installed and logged in. We use env variable to configure wandb. see here: https://docs.wandb.ai/guides/track/environment-variables/",
            rich_help_panel=HELP_PANEL_NAME_2,
        ),
    ] = False,
    # === debug ===
    max_samples: Annotated[
        Optional[int], Option(help="Maximum number of samples to evaluate on.", rich_help_panel=HELP_PANEL_NAME_3)
    ] = None,
    job_id: Annotated[
        int, Option(help="Optional job id for future reference.", rich_help_panel=HELP_PANEL_NAME_3)
    ] = 0,
):
    """
    Evaluate models using inference-endpoints as backend.
    """
    from lighteval.logging.evaluation_tracker import EvaluationTracker
    from lighteval.models.endpoints.endpoint_model import InferenceEndpointModelConfig, ServerlessEndpointModelConfig
    from lighteval.pipeline import ParallelismManager, Pipeline, PipelineParameters

    evaluation_tracker = EvaluationTracker(
        output_dir=output_dir,
        results_path_template=results_path_template,
        save_details=save_details,
        push_to_hub=push_to_hub,
        push_to_tensorboard=push_to_tensorboard,
        public=public_run,
        hub_results_org=results_org,
        wandb=wandb,
    )

    parallelism_manager = ParallelismManager.NONE  # since we're using inference endpoints in remote

    if free_endpoint:
        model_config = ServerlessEndpointModelConfig.from_path(model_config_path)
    else:
        model_config = InferenceEndpointModelConfig.from_path(model_config_path)

    pipeline_params = PipelineParameters(
        launcher_type=parallelism_manager,
        job_id=job_id,
        dataset_loading_processes=dataset_loading_processes,
        custom_tasks_directory=custom_tasks,
        num_fewshot_seeds=num_fewshot_seeds,
        max_samples=max_samples,
<<<<<<< HEAD
        use_chat_template=use_chat_template,
        system_prompt=system_prompt,
=======
        load_responses_from_details_date_id=load_responses_from_details_date_id,
>>>>>>> 88bd36ae
    )
    pipeline = Pipeline(
        tasks=tasks,
        pipeline_parameters=pipeline_params,
        evaluation_tracker=evaluation_tracker,
        model_config=model_config,
    )

    pipeline.evaluate()

    pipeline.show_results()

    results = pipeline.get_results()

    pipeline.save_and_push_results()

    return results


@app.command(rich_help_panel="Evaluation Backends")
def tgi(
    # === general ===
    model_config_path: Annotated[
        str, Argument(help="Path to model config yaml file. (examples/model_configs/tgi_model.yaml)")
    ],
    tasks: Annotated[str, Argument(help="Comma-separated list of tasks to evaluate on.")],
    # === Common parameters ===
    dataset_loading_processes: Annotated[
        int, Option(help="Number of processes to use for dataset loading.", rich_help_panel=HELP_PANEL_NAME_1)
    ] = 1,
    custom_tasks: Annotated[
        Optional[str], Option(help="Path to custom tasks directory.", rich_help_panel=HELP_PANEL_NAME_1)
    ] = None,
    num_fewshot_seeds: Annotated[
        int, Option(help="Number of seeds to use for few-shot evaluation.", rich_help_panel=HELP_PANEL_NAME_1)
    ] = 1,
    load_responses_from_details_date_id: Annotated[
        Optional[str], Option(help="Load responses from details directory.", rich_help_panel=HELP_PANEL_NAME_1)
    ] = None,
    # === saving ===
    output_dir: Annotated[
        str, Option(help="Output directory for evaluation results.", rich_help_panel=HELP_PANEL_NAME_2)
    ] = "results",
    results_path_template: Annotated[
        str | None,
        Option(
            help="Template path for where to save the results, you have access to 3 variables, `output_dir`, `org` and `model`. for example a template can be `'{output_dir}/1234/{org}+{model}'`",
            rich_help_panel=HELP_PANEL_NAME_2,
        ),
    ] = None,
    push_to_hub: Annotated[
        bool, Option(help="Push results to the huggingface hub.", rich_help_panel=HELP_PANEL_NAME_2)
    ] = False,
    push_to_tensorboard: Annotated[
        bool, Option(help="Push results to tensorboard.", rich_help_panel=HELP_PANEL_NAME_2)
    ] = False,
    public_run: Annotated[
        bool, Option(help="Push results and details to a public repo.", rich_help_panel=HELP_PANEL_NAME_2)
    ] = False,
    results_org: Annotated[
        Optional[str], Option(help="Organization to push results to.", rich_help_panel=HELP_PANEL_NAME_2)
    ] = None,
    save_details: Annotated[
        bool, Option(help="Save detailed, sample per sample, results.", rich_help_panel=HELP_PANEL_NAME_2)
    ] = False,
    wandb: Annotated[
        bool,
        Option(
            help="Push results to wandb. This will only work if you have wandb installed and logged in. We use env variable to configure wandb. see here: https://docs.wandb.ai/guides/track/environment-variables/",
            rich_help_panel=HELP_PANEL_NAME_2,
        ),
    ] = False,
    # === debug ===
    max_samples: Annotated[
        Optional[int], Option(help="Maximum number of samples to evaluate on.", rich_help_panel=HELP_PANEL_NAME_3)
    ] = None,
    job_id: Annotated[
        int, Option(help="Optional job id for future reference.", rich_help_panel=HELP_PANEL_NAME_3)
    ] = 0,
):
    """
    Evaluate models using TGI as backend.
    """
    import yaml

    from lighteval.logging.evaluation_tracker import EvaluationTracker
    from lighteval.models.endpoints.tgi_model import TGIModelConfig
    from lighteval.models.model_input import GenerationParameters
    from lighteval.pipeline import ParallelismManager, Pipeline, PipelineParameters

    evaluation_tracker = EvaluationTracker(
        output_dir=output_dir,
        results_path_template=results_path_template,
        save_details=save_details,
        push_to_hub=push_to_hub,
        push_to_tensorboard=push_to_tensorboard,
        public=public_run,
        hub_results_org=results_org,
        wandb=wandb,
    )

    parallelism_manager = ParallelismManager.TGI

    with open(model_config_path, "r") as f:
        config = yaml.safe_load(f)

    generation_parameters = GenerationParameters(**config.get("generation", {}))
    model_config = TGIModelConfig(**config["model"], generation_parameters=generation_parameters)

    pipeline_params = PipelineParameters(
        launcher_type=parallelism_manager,
        job_id=job_id,
        dataset_loading_processes=dataset_loading_processes,
        custom_tasks_directory=custom_tasks,
        num_fewshot_seeds=num_fewshot_seeds,
        max_samples=max_samples,
        load_responses_from_details_date_id=load_responses_from_details_date_id,
    )
    pipeline = Pipeline(
        tasks=tasks,
        pipeline_parameters=pipeline_params,
        evaluation_tracker=evaluation_tracker,
        model_config=model_config,
    )

    pipeline.evaluate()

    pipeline.show_results()

    results = pipeline.get_results()

    pipeline.save_and_push_results()

    return results


@app.command(rich_help_panel="Evaluation Backends")
def litellm(
    # === general ===
    model_args: Annotated[
        str,
        Argument(
            help="config file path for the litellm model, or a comma separated string of model args (model_name={},base_url={},provider={})"
        ),
    ],
    tasks: Annotated[str, Argument(help="Comma-separated list of tasks to evaluate on.")],
    # === Common parameters ===
    dataset_loading_processes: Annotated[
        int, Option(help="Number of processes to use for dataset loading.", rich_help_panel=HELP_PANEL_NAME_1)
    ] = 1,
    custom_tasks: Annotated[
        Optional[str], Option(help="Path to custom tasks directory.", rich_help_panel=HELP_PANEL_NAME_1)
    ] = None,
    num_fewshot_seeds: Annotated[
        int, Option(help="Number of seeds to use for few-shot evaluation.", rich_help_panel=HELP_PANEL_NAME_1)
    ] = 1,
    load_responses_from_details_date_id: Annotated[
        Optional[str], Option(help="Load responses from details directory.", rich_help_panel=HELP_PANEL_NAME_1)
    ] = None,
    # === saving ===
    output_dir: Annotated[
        str, Option(help="Output directory for evaluation results.", rich_help_panel=HELP_PANEL_NAME_2)
    ] = "results",
    results_path_template: Annotated[
        str | None,
        Option(
            help="Template path for where to save the results, you have access to 3 variables, `output_dir`, `org` and `model`. for example a template can be `'{output_dir}/1234/{org}+{model}'`",
            rich_help_panel=HELP_PANEL_NAME_2,
        ),
    ] = None,
    push_to_hub: Annotated[
        bool, Option(help="Push results to the huggingface hub.", rich_help_panel=HELP_PANEL_NAME_2)
    ] = False,
    push_to_tensorboard: Annotated[
        bool, Option(help="Push results to tensorboard.", rich_help_panel=HELP_PANEL_NAME_2)
    ] = False,
    public_run: Annotated[
        bool, Option(help="Push results and details to a public repo.", rich_help_panel=HELP_PANEL_NAME_2)
    ] = False,
    results_org: Annotated[
        Optional[str], Option(help="Organization to push results to.", rich_help_panel=HELP_PANEL_NAME_2)
    ] = None,
    save_details: Annotated[
        bool, Option(help="Save detailed, sample per sample, results.", rich_help_panel=HELP_PANEL_NAME_2)
    ] = False,
    wandb: Annotated[
        bool,
        Option(
            help="Push results to wandb. This will only work if you have wandb installed and logged in. We use env variable to configure wandb. see here: https://docs.wandb.ai/guides/track/environment-variables/",
            rich_help_panel=HELP_PANEL_NAME_2,
        ),
    ] = False,
    # === debug ===
    max_samples: Annotated[
        Optional[int], Option(help="Maximum number of samples to evaluate on.", rich_help_panel=HELP_PANEL_NAME_3)
    ] = None,
    job_id: Annotated[
        int, Option(help="Optional job id for future refenrence.", rich_help_panel=HELP_PANEL_NAME_3)
    ] = 0,
):
    """
    Evaluate models using LiteLLM as backend.
    """

    import yaml

    from lighteval.logging.evaluation_tracker import EvaluationTracker
    from lighteval.models.litellm_model import LiteLLMModelConfig
    from lighteval.pipeline import ParallelismManager, Pipeline, PipelineParameters

    evaluation_tracker = EvaluationTracker(
        output_dir=output_dir,
        results_path_template=results_path_template,
        save_details=save_details,
        push_to_hub=push_to_hub,
        push_to_tensorboard=push_to_tensorboard,
        public=public_run,
        hub_results_org=results_org,
        wandb=wandb,
    )

    parallelism_manager = ParallelismManager.NONE

    if model_args.endswith(".yaml"):
        with open(model_args, "r") as f:
            config = yaml.safe_load(f)
        metric_options = config.get("metric_options", {})
        model_config = LiteLLMModelConfig.from_path(model_args)
    else:
        metric_options = None
        model_config = LiteLLMModelConfig.from_args(model_args)

    pipeline_params = PipelineParameters(
        launcher_type=parallelism_manager,
        job_id=job_id,
        dataset_loading_processes=dataset_loading_processes,
        custom_tasks_directory=custom_tasks,
        num_fewshot_seeds=num_fewshot_seeds,
        max_samples=max_samples,
        load_responses_from_details_date_id=load_responses_from_details_date_id,
    )
    pipeline = Pipeline(
        tasks=tasks,
        pipeline_parameters=pipeline_params,
        evaluation_tracker=evaluation_tracker,
        model_config=model_config,
        metric_options=metric_options,
    )

    pipeline.evaluate()

    pipeline.show_results()

    results = pipeline.get_results()

    pipeline.save_and_push_results()

    return results


@app.command(rich_help_panel="Evaluation Backends")
def inference_providers(
    # === general ===
    model_args: Annotated[
        str,
        Argument(
            help="config file path for the inference provider model, or a comma separated string of model args (model_name={},provider={},generation={temperature: 0.6})"
        ),
    ],
    tasks: Annotated[str, Argument(help="Comma-separated list of tasks to evaluate on.")],
    # === Common parameters ===
    dataset_loading_processes: Annotated[
        int, Option(help="Number of processes to use for dataset loading.", rich_help_panel=HELP_PANEL_NAME_1)
    ] = 1,
    custom_tasks: Annotated[
        Optional[str], Option(help="Path to custom tasks directory.", rich_help_panel=HELP_PANEL_NAME_1)
    ] = None,
    num_fewshot_seeds: Annotated[
        int, Option(help="Number of seeds to use for few-shot evaluation.", rich_help_panel=HELP_PANEL_NAME_1)
    ] = 1,
    # === saving ===
    output_dir: Annotated[
        str, Option(help="Output directory for evaluation results.", rich_help_panel=HELP_PANEL_NAME_2)
    ] = "results",
    results_path_template: Annotated[
        str | None,
        Option(
            help="Template path for where to save the results, you have access to 3 variables, `output_dir`, `org` and `model`. for example a template can be `'{output_dir}/1234/{org}+{model}'`",
            rich_help_panel=HELP_PANEL_NAME_2,
        ),
    ] = None,
    push_to_hub: Annotated[
        bool, Option(help="Push results to the huggingface hub.", rich_help_panel=HELP_PANEL_NAME_2)
    ] = False,
    push_to_tensorboard: Annotated[
        bool, Option(help="Push results to tensorboard.", rich_help_panel=HELP_PANEL_NAME_2)
    ] = False,
    public_run: Annotated[
        bool, Option(help="Push results and details to a public repo.", rich_help_panel=HELP_PANEL_NAME_2)
    ] = False,
    results_org: Annotated[
        Optional[str], Option(help="Organization to push results to.", rich_help_panel=HELP_PANEL_NAME_2)
    ] = None,
    save_details: Annotated[
        bool, Option(help="Save detailed, sample per sample, results.", rich_help_panel=HELP_PANEL_NAME_2)
    ] = False,
    wandb: Annotated[
        bool,
        Option(
            help="Push results to wandb. This will only work if you have wandb installed and logged in. We use env variable to configure wandb. see here: https://docs.wandb.ai/guides/track/environment-variables/",
            rich_help_panel=HELP_PANEL_NAME_2,
        ),
    ] = False,
    # === debug ===
    max_samples: Annotated[
        Optional[int], Option(help="Maximum number of samples to evaluate on.", rich_help_panel=HELP_PANEL_NAME_3)
    ] = None,
    job_id: Annotated[
        int, Option(help="Optional job id for future reference.", rich_help_panel=HELP_PANEL_NAME_3)
    ] = 0,
):
    """
    Evaluate models using HuggingFace's inference providers as backend.
    """

    from lighteval.logging.evaluation_tracker import EvaluationTracker
    from lighteval.models.endpoints.inference_providers_model import (
        InferenceProvidersModelConfig,
    )
    from lighteval.pipeline import ParallelismManager, Pipeline, PipelineParameters

    evaluation_tracker = EvaluationTracker(
        output_dir=output_dir,
        results_path_template=results_path_template,
        save_details=save_details,
        push_to_hub=push_to_hub,
        push_to_tensorboard=push_to_tensorboard,
        public=public_run,
        hub_results_org=results_org,
        wandb=wandb,
    )

    parallelism_manager = ParallelismManager.NONE

    if model_args.endswith(".yaml"):
        model_config = InferenceProvidersModelConfig.from_path(model_args)
    else:
        model_config = InferenceProvidersModelConfig.from_args(model_args)

    pipeline_params = PipelineParameters(
        launcher_type=parallelism_manager,
        job_id=job_id,
        dataset_loading_processes=dataset_loading_processes,
        custom_tasks_directory=custom_tasks,
        num_fewshot_seeds=num_fewshot_seeds,
        max_samples=max_samples,
        load_responses_from_details_date_id=None,
    )
    pipeline = Pipeline(
        tasks=tasks,
        pipeline_parameters=pipeline_params,
        evaluation_tracker=evaluation_tracker,
        model_config=model_config,
    )

    pipeline.evaluate()

    pipeline.show_results()

    results = pipeline.get_results()

    pipeline.save_and_push_results()

    return results<|MERGE_RESOLUTION|>--- conflicted
+++ resolved
@@ -42,24 +42,10 @@
         str, Argument(help="Path to model config yaml file. (examples/model_configs/endpoint_model.yaml)")
     ],
     tasks: Annotated[str, Argument(help="Comma-separated list of tasks to evaluate on.")],
-<<<<<<< HEAD
-    # === liteLLM-specific ===
-    base_url: Annotated[
-        Optional[str], Option(help="Base URL for liteLLM models.", rich_help_panel="Evaluation Backends")
-    ] = None,
-    tokenizer: Annotated[
-        Optional[str], Option(help="Tokenizer to use for liteLLM models.", rich_help_panel="Evaluation Backends")
-    ] = None,
-    use_chat_template: Annotated[
-        bool,
-        Option(
-            help="Use chat template for LiteLLM evaluation. Cannot use with GPT API.",
-=======
     free_endpoint: Annotated[
         bool,
         Option(
             help="Use serverless free endpoints instead of spinning up your own inference endpoint.",
->>>>>>> 88bd36ae
             rich_help_panel=HELP_PANEL_NAME_4,
         ),
     ] = False,
@@ -149,12 +135,7 @@
         custom_tasks_directory=custom_tasks,
         num_fewshot_seeds=num_fewshot_seeds,
         max_samples=max_samples,
-<<<<<<< HEAD
-        use_chat_template=use_chat_template,
-        system_prompt=system_prompt,
-=======
         load_responses_from_details_date_id=load_responses_from_details_date_id,
->>>>>>> 88bd36ae
     )
     pipeline = Pipeline(
         tasks=tasks,
