# MIT License

# Copyright (c) 2024 The HuggingFace Team

# Permission is hereby granted, free of charge, to any person obtaining a copy
# of this software and associated documentation files (the "Software"), to deal
# in the Software without restriction, including without limitation the rights
# to use, copy, modify, merge, publish, distribute, sublicense, and/or sell
# copies of the Software, and to permit persons to whom the Software is
# furnished to do so, subject to the following conditions:

# The above copyright notice and this permission notice shall be included in all
# copies or substantial portions of the Software.

# THE SOFTWARE IS PROVIDED "AS IS", WITHOUT WARRANTY OF ANY KIND, EXPRESS OR
# IMPLIED, INCLUDING BUT NOT LIMITED TO THE WARRANTIES OF MERCHANTABILITY,
# FITNESS FOR A PARTICULAR PURPOSE AND NONINFRINGEMENT. IN NO EVENT SHALL THE
# AUTHORS OR COPYRIGHT HOLDERS BE LIABLE FOR ANY CLAIM, DAMAGES OR OTHER
# LIABILITY, WHETHER IN AN ACTION OF CONTRACT, TORT OR OTHERWISE, ARISING FROM,
# OUT OF OR IN CONNECTION WITH THE SOFTWARE OR THE USE OR OTHER DEALINGS IN THE
# SOFTWARE.
import os
from typing import Optional

import typer
from typer import Argument, Option
from typing_extensions import Annotated


app = typer.Typer()


TOKEN = os.getenv("HF_TOKEN")
CACHE_DIR: str = os.getenv("HF_HOME", "/scratch")

HELP_PANEL_NAME_1 = "Common Parameters"
HELP_PANEL_NAME_2 = "Logging Parameters"
HELP_PANEL_NAME_3 = "Debug Parameters"
HELP_PANEL_NAME_4 = "Modeling Parameters"


@app.command(rich_help_panel="Evaluation Backends")
def openai(
    # === general ===
    model_args: Annotated[
        str,
        Argument(
            help="Model name as a string (has to be available through the openai API) or path to yaml config file (see examples/model_configs/transformers_model.yaml)"
        ),
    ],
    tasks: Annotated[str, Argument(help="Comma-separated list of tasks to evaluate on.")],
    # === liteLLM-specific ===
    base_url: Annotated[
        Optional[str], Option(help="Base URL for liteLLM models.", rich_help_panel="Evaluation Backends")
    ] = None,
    tokenizer: Annotated[
        Optional[str], Option(help="Tokenizer to use for liteLLM models.", rich_help_panel="Evaluation Backends")
    ] = None,
    use_chat_template: Annotated[
        bool,
        Option(
            help="Use chat template for LiteLLM evaluation. Cannot use with GPT API.",
            rich_help_panel=HELP_PANNEL_NAME_4,
        ),
    ] = False,
    # === Common parameters ===
    system_prompt: Annotated[
        Optional[str], Option(help="Use system prompt for evaluation.", rich_help_panel=HELP_PANEL_NAME_4)
    ] = None,
    dataset_loading_processes: Annotated[
        int, Option(help="Number of processes to use for dataset loading.", rich_help_panel=HELP_PANEL_NAME_1)
    ] = 1,
    custom_tasks: Annotated[
        Optional[str], Option(help="Path to custom tasks directory.", rich_help_panel=HELP_PANEL_NAME_1)
    ] = None,
    cache_dir: Annotated[
        str, Option(help="Cache directory for datasets and models.", rich_help_panel=HELP_PANEL_NAME_1)
    ] = CACHE_DIR,
    num_fewshot_seeds: Annotated[
        int, Option(help="Number of seeds to use for few-shot evaluation.", rich_help_panel=HELP_PANEL_NAME_1)
    ] = 1,
    # === saving ===
    output_dir: Annotated[
        str, Option(help="Output directory for evaluation results.", rich_help_panel=HELP_PANEL_NAME_2)
    ] = "results",
    push_to_hub: Annotated[
        bool, Option(help="Push results to the huggingface hub.", rich_help_panel=HELP_PANEL_NAME_2)
    ] = False,
    push_to_tensorboard: Annotated[
        bool, Option(help="Push results to tensorboard.", rich_help_panel=HELP_PANEL_NAME_2)
    ] = False,
    public_run: Annotated[
        bool, Option(help="Push results and details to a public repo.", rich_help_panel=HELP_PANEL_NAME_2)
    ] = False,
    results_org: Annotated[
        Optional[str], Option(help="Organization to push results to.", rich_help_panel=HELP_PANEL_NAME_2)
    ] = None,
    save_details: Annotated[
        bool, Option(help="Save detailed, sample per sample, results.", rich_help_panel=HELP_PANEL_NAME_2)
    ] = False,
    # === debug ===
    max_samples: Annotated[
        Optional[int], Option(help="Maximum number of samples to evaluate on.", rich_help_panel=HELP_PANEL_NAME_3)
    ] = None,
    job_id: Annotated[
        int, Option(help="Optional job id for future reference.", rich_help_panel=HELP_PANEL_NAME_3)
    ] = 0,
):
    """
    Evaluate OPENAI models.
    """
    from lighteval.logging.evaluation_tracker import EvaluationTracker
    from lighteval.models.endpoints.openai_model import OpenAIModelConfig
    from lighteval.pipeline import EnvConfig, ParallelismManager, Pipeline, PipelineParameters

    if model_args.endswith(".yaml"):
        model_config = OpenAIModelConfig.from_path(model_args)
    else:
        model_config = OpenAIModelConfig(model=model_args)

    env_config = EnvConfig(token=TOKEN, cache_dir=cache_dir)
    evaluation_tracker = EvaluationTracker(
        output_dir=output_dir,
        save_details=save_details,
        push_to_hub=push_to_hub,
        push_to_tensorboard=push_to_tensorboard,
        public=public_run,
        hub_results_org=results_org,
    )

    parallelism_manager = ParallelismManager.OPENAI
<<<<<<< HEAD
    model_config = OpenAIModelConfig(model=model_name, base_url=base_url, tokenizer=tokenizer)
=======
>>>>>>> cb075a54

    pipeline_params = PipelineParameters(
        launcher_type=parallelism_manager,
        env_config=env_config,
        job_id=job_id,
        dataset_loading_processes=dataset_loading_processes,
        custom_tasks_directory=custom_tasks,
        override_batch_size=-1,  # Cannot override batch size when using OpenAI
        num_fewshot_seeds=num_fewshot_seeds,
        max_samples=max_samples,
        use_chat_template=use_chat_template,
        system_prompt=system_prompt,
    )
    pipeline = Pipeline(
        tasks=tasks,
        pipeline_parameters=pipeline_params,
        evaluation_tracker=evaluation_tracker,
        model_config=model_config,
    )

    pipeline.evaluate()

    pipeline.show_results()

    results = pipeline.get_results()

    pipeline.save_and_push_results()

    return results


@app.command(rich_help_panel="Evaluation Backends")
def inference_endpoint(
    # === general ===
    model_config_path: Annotated[
        str, Argument(help="Path to model config yaml file. (examples/model_configs/endpoint_model.yaml)")
    ],
    tasks: Annotated[str, Argument(help="Comma-separated list of tasks to evaluate on.")],
    free_endpoint: Annotated[
        bool,
        Option(
            help="Use serverless free endpoints instead of spinning up your own inference endpoint.",
            rich_help_panel=HELP_PANEL_NAME_4,
        ),
    ] = False,
    # === Common parameters ===
    use_chat_template: Annotated[
        bool, Option(help="Use chat template for evaluation.", rich_help_panel=HELP_PANEL_NAME_4)
    ] = False,
    system_prompt: Annotated[
        Optional[str], Option(help="Use system prompt for evaluation.", rich_help_panel=HELP_PANEL_NAME_4)
    ] = None,
    dataset_loading_processes: Annotated[
        int, Option(help="Number of processes to use for dataset loading.", rich_help_panel=HELP_PANEL_NAME_1)
    ] = 1,
    custom_tasks: Annotated[
        Optional[str], Option(help="Path to custom tasks directory.", rich_help_panel=HELP_PANEL_NAME_1)
    ] = None,
    cache_dir: Annotated[
        str, Option(help="Cache directory for datasets and models.", rich_help_panel=HELP_PANEL_NAME_1)
    ] = CACHE_DIR,
    num_fewshot_seeds: Annotated[
        int, Option(help="Number of seeds to use for few-shot evaluation.", rich_help_panel=HELP_PANEL_NAME_1)
    ] = 1,
    # === saving ===
    output_dir: Annotated[
        str, Option(help="Output directory for evaluation results.", rich_help_panel=HELP_PANEL_NAME_2)
    ] = "results",
    push_to_hub: Annotated[
        bool, Option(help="Push results to the huggingface hub.", rich_help_panel=HELP_PANEL_NAME_2)
    ] = False,
    push_to_tensorboard: Annotated[
        bool, Option(help="Push results to tensorboard.", rich_help_panel=HELP_PANEL_NAME_2)
    ] = False,
    public_run: Annotated[
        bool, Option(help="Push results and details to a public repo.", rich_help_panel=HELP_PANEL_NAME_2)
    ] = False,
    results_org: Annotated[
        Optional[str], Option(help="Organization to push results to.", rich_help_panel=HELP_PANEL_NAME_2)
    ] = None,
    save_details: Annotated[
        bool, Option(help="Save detailed, sample per sample, results.", rich_help_panel=HELP_PANEL_NAME_2)
    ] = False,
    # === debug ===
    max_samples: Annotated[
        Optional[int], Option(help="Maximum number of samples to evaluate on.", rich_help_panel=HELP_PANEL_NAME_3)
    ] = None,
    override_batch_size: Annotated[
        int, Option(help="Override batch size for evaluation.", rich_help_panel=HELP_PANEL_NAME_3)
    ] = None,
    job_id: Annotated[
        int, Option(help="Optional job id for future reference.", rich_help_panel=HELP_PANEL_NAME_3)
    ] = 0,
):
    """
    Evaluate models using inference-endpoints as backend.
    """
    from lighteval.logging.evaluation_tracker import EvaluationTracker
    from lighteval.models.endpoints.endpoint_model import InferenceEndpointModelConfig, ServerlessEndpointModelConfig
    from lighteval.pipeline import EnvConfig, ParallelismManager, Pipeline, PipelineParameters

    env_config = EnvConfig(token=TOKEN, cache_dir=cache_dir)
    evaluation_tracker = EvaluationTracker(
        output_dir=output_dir,
        save_details=save_details,
        push_to_hub=push_to_hub,
        push_to_tensorboard=push_to_tensorboard,
        public=public_run,
        hub_results_org=results_org,
    )

    # TODO (nathan): better handling of model_args

    parallelism_manager = ParallelismManager.NONE  # since we're using inference endpoints in remote

    # Find a way to add this back
    if free_endpoint:
        model_config = ServerlessEndpointModelConfig.from_path(model_config_path)
    else:
        model_config = InferenceEndpointModelConfig.from_path(model_config_path)

    pipeline_params = PipelineParameters(
        launcher_type=parallelism_manager,
        env_config=env_config,
        job_id=job_id,
        dataset_loading_processes=dataset_loading_processes,
        custom_tasks_directory=custom_tasks,
        override_batch_size=override_batch_size,
        num_fewshot_seeds=num_fewshot_seeds,
        max_samples=max_samples,
        use_chat_template=use_chat_template,
        system_prompt=system_prompt,
    )
    pipeline = Pipeline(
        tasks=tasks,
        pipeline_parameters=pipeline_params,
        evaluation_tracker=evaluation_tracker,
        model_config=model_config,
    )

    pipeline.evaluate()

    pipeline.show_results()

    results = pipeline.get_results()

    pipeline.save_and_push_results()

    return results


@app.command(rich_help_panel="Evaluation Backends")
def tgi(
    # === general ===
    model_config_path: Annotated[
        str, Argument(help="Path to model config yaml file. (examples/model_configs/tgi_model.yaml)")
    ],
    tasks: Annotated[str, Argument(help="Comma-separated list of tasks to evaluate on.")],
    # === Common parameters ===
    use_chat_template: Annotated[
        bool, Option(help="Use chat template for evaluation.", rich_help_panel=HELP_PANEL_NAME_4)
    ] = False,
    system_prompt: Annotated[
        Optional[str], Option(help="Use system prompt for evaluation.", rich_help_panel=HELP_PANEL_NAME_4)
    ] = None,
    dataset_loading_processes: Annotated[
        int, Option(help="Number of processes to use for dataset loading.", rich_help_panel=HELP_PANEL_NAME_1)
    ] = 1,
    custom_tasks: Annotated[
        Optional[str], Option(help="Path to custom tasks directory.", rich_help_panel=HELP_PANEL_NAME_1)
    ] = None,
    cache_dir: Annotated[
        str, Option(help="Cache directory for datasets and models.", rich_help_panel=HELP_PANEL_NAME_1)
    ] = CACHE_DIR,
    num_fewshot_seeds: Annotated[
        int, Option(help="Number of seeds to use for few-shot evaluation.", rich_help_panel=HELP_PANEL_NAME_1)
    ] = 1,
    # === saving ===
    output_dir: Annotated[
        str, Option(help="Output directory for evaluation results.", rich_help_panel=HELP_PANEL_NAME_2)
    ] = "results",
    push_to_hub: Annotated[
        bool, Option(help="Push results to the huggingface hub.", rich_help_panel=HELP_PANEL_NAME_2)
    ] = False,
    push_to_tensorboard: Annotated[
        bool, Option(help="Push results to tensorboard.", rich_help_panel=HELP_PANEL_NAME_2)
    ] = False,
    public_run: Annotated[
        bool, Option(help="Push results and details to a public repo.", rich_help_panel=HELP_PANEL_NAME_2)
    ] = False,
    results_org: Annotated[
        Optional[str], Option(help="Organization to push results to.", rich_help_panel=HELP_PANEL_NAME_2)
    ] = None,
    save_details: Annotated[
        bool, Option(help="Save detailed, sample per sample, results.", rich_help_panel=HELP_PANEL_NAME_2)
    ] = False,
    # === debug ===
    max_samples: Annotated[
        Optional[int], Option(help="Maximum number of samples to evaluate on.", rich_help_panel=HELP_PANEL_NAME_3)
    ] = None,
    override_batch_size: Annotated[
        int, Option(help="Override batch size for evaluation.", rich_help_panel=HELP_PANEL_NAME_3)
    ] = -1,
    job_id: Annotated[
        int, Option(help="Optional job id for future reference.", rich_help_panel=HELP_PANEL_NAME_3)
    ] = 0,
):
    """
    Evaluate models using TGI as backend.
    """
    from lighteval.logging.evaluation_tracker import EvaluationTracker
    from lighteval.models.endpoints.tgi_model import TGIModelConfig
    from lighteval.pipeline import EnvConfig, ParallelismManager, Pipeline, PipelineParameters

    env_config = EnvConfig(token=TOKEN, cache_dir=cache_dir)
    evaluation_tracker = EvaluationTracker(
        output_dir=output_dir,
        save_details=save_details,
        push_to_hub=push_to_hub,
        push_to_tensorboard=push_to_tensorboard,
        public=public_run,
        hub_results_org=results_org,
    )

    # TODO (nathan): better handling of model_args
    parallelism_manager = ParallelismManager.TGI

    model_config = TGIModelConfig.from_path(model_config_path)

    pipeline_params = PipelineParameters(
        launcher_type=parallelism_manager,
        env_config=env_config,
        job_id=job_id,
        dataset_loading_processes=dataset_loading_processes,
        custom_tasks_directory=custom_tasks,
        override_batch_size=override_batch_size,
        num_fewshot_seeds=num_fewshot_seeds,
        max_samples=max_samples,
        use_chat_template=use_chat_template,
        system_prompt=system_prompt,
    )
    pipeline = Pipeline(
        tasks=tasks,
        pipeline_parameters=pipeline_params,
        evaluation_tracker=evaluation_tracker,
        model_config=model_config,
    )

    pipeline.evaluate()

    pipeline.show_results()

    results = pipeline.get_results()

    pipeline.save_and_push_results()

    return results


@app.command(rich_help_panel="Evaluation Backends")
def litellm(
    # === general ===
    model_name: Annotated[
        str, Argument(help="The model name to evaluate (has to be available through the litellm API.")
    ],
    tasks: Annotated[str, Argument(help="Comma-separated list of tasks to evaluate on.")],
    # === Common parameters ===
    use_chat_template: Annotated[
        bool, Option(help="Use chat template for evaluation.", rich_help_panel=HELP_PANEL_NAME_4)
    ] = False,
    system_prompt: Annotated[
        Optional[str], Option(help="Use system prompt for evaluation.", rich_help_panel=HELP_PANEL_NAME_4)
    ] = None,
    dataset_loading_processes: Annotated[
        int, Option(help="Number of processes to use for dataset loading.", rich_help_panel=HELP_PANEL_NAME_1)
    ] = 1,
    custom_tasks: Annotated[
        Optional[str], Option(help="Path to custom tasks directory.", rich_help_panel=HELP_PANEL_NAME_1)
    ] = None,
    cache_dir: Annotated[
        str, Option(help="Cache directory for datasets and models.", rich_help_panel=HELP_PANEL_NAME_1)
    ] = CACHE_DIR,
    num_fewshot_seeds: Annotated[
        int, Option(help="Number of seeds to use for few-shot evaluation.", rich_help_panel=HELP_PANEL_NAME_1)
    ] = 1,
    # === saving ===
    output_dir: Annotated[
        str, Option(help="Output directory for evaluation results.", rich_help_panel=HELP_PANEL_NAME_2)
    ] = "results",
    push_to_hub: Annotated[
        bool, Option(help="Push results to the huggingface hub.", rich_help_panel=HELP_PANEL_NAME_2)
    ] = False,
    push_to_tensorboard: Annotated[
        bool, Option(help="Push results to tensorboard.", rich_help_panel=HELP_PANEL_NAME_2)
    ] = False,
    public_run: Annotated[
        bool, Option(help="Push results and details to a public repo.", rich_help_panel=HELP_PANEL_NAME_2)
    ] = False,
    results_org: Annotated[
        Optional[str], Option(help="Organization to push results to.", rich_help_panel=HELP_PANEL_NAME_2)
    ] = None,
    save_details: Annotated[
        bool, Option(help="Save detailed, sample per sample, results.", rich_help_panel=HELP_PANEL_NAME_2)
    ] = False,
    # === debug ===
    max_samples: Annotated[
        Optional[int], Option(help="Maximum number of samples to evaluate on.", rich_help_panel=HELP_PANEL_NAME_3)
    ] = None,
    override_batch_size: Annotated[
        int, Option(help="Override batch size for evaluation.", rich_help_panel=HELP_PANEL_NAME_3)
    ] = -1,
    job_id: Annotated[
        int, Option(help="Optional job id for future refenrence.", rich_help_panel=HELP_PANEL_NAME_3)
    ] = 0,
):
    """
    Evaluate models using LiteLLM as backend.
    """

    from lighteval.logging.evaluation_tracker import EvaluationTracker
    from lighteval.models.litellm_model import LiteLLMModelConfig
    from lighteval.pipeline import EnvConfig, ParallelismManager, Pipeline, PipelineParameters

    env_config = EnvConfig(token=TOKEN, cache_dir=cache_dir)
    evaluation_tracker = EvaluationTracker(
        output_dir=output_dir,
        save_details=save_details,
        push_to_hub=push_to_hub,
        push_to_tensorboard=push_to_tensorboard,
        public=public_run,
        hub_results_org=results_org,
    )

    # TODO (nathan): better handling of model_args
    parallelism_manager = ParallelismManager.NONE

    model_config = LiteLLMModelConfig(model=model_name)

    pipeline_params = PipelineParameters(
        launcher_type=parallelism_manager,
        env_config=env_config,
        job_id=job_id,
        dataset_loading_processes=dataset_loading_processes,
        custom_tasks_directory=custom_tasks,
        override_batch_size=override_batch_size,
        num_fewshot_seeds=num_fewshot_seeds,
        max_samples=max_samples,
        use_chat_template=use_chat_template,
        system_prompt=system_prompt,
    )
    pipeline = Pipeline(
        tasks=tasks,
        pipeline_parameters=pipeline_params,
        evaluation_tracker=evaluation_tracker,
        model_config=model_config,
    )

    pipeline.evaluate()

    pipeline.show_results()

    results = pipeline.get_results()

    pipeline.save_and_push_results()

    return results<|MERGE_RESOLUTION|>--- conflicted
+++ resolved
@@ -129,10 +129,6 @@
     )
 
     parallelism_manager = ParallelismManager.OPENAI
-<<<<<<< HEAD
-    model_config = OpenAIModelConfig(model=model_name, base_url=base_url, tokenizer=tokenizer)
-=======
->>>>>>> cb075a54
 
     pipeline_params = PipelineParameters(
         launcher_type=parallelism_manager,
