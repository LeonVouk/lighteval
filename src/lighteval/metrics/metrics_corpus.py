--- conflicted
+++ resolved
@@ -104,11 +104,6 @@
     def compute(self, items: list[GenerativeCorpusMetricInput]) -> float:
         """Computes the metric score over all the corpus generated items, by using the sacrebleu implementation."""
         golds = [i.golds for i in items]
-<<<<<<< HEAD
-        preds = [i.preds for i in items]
-        # is it correct to return 0? We only get one pred anyway
-        return float(self.metric(hypotheses=preds[0], references=golds).score)
-=======
         preds = []
         for i in items:
             pred = as_list(i.preds)
@@ -118,7 +113,6 @@
                 )
             preds.append(pred[0])
         return float(self.metric(hypotheses=preds, references=golds).score)
->>>>>>> fd8a6820
 
 
 class CorpusLevelPerplexityMetric:
