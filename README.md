--- conflicted
+++ resolved
@@ -54,18 +54,10 @@
 
 ## ⚡️ Installation
 
-<<<<<<< HEAD
-To pip install the current repo (Greek extension), you can either:
-
-`pip install lighteval[accelerate,extended_tasks,litellm]@git+https://github.com/LeonVouk/lighteval.git`
-
-or, for active development, clone the repository and install it locally:
-=======
 Note that lighteval is currently completely untested on Windows, and we don't support it yet. (Should be fully functional on Mac/Linux)
->>>>>>> 88bd36ae
 
 ```bash
-pip install -e ".[accelerate,extended_tasks,litellm]"
+pip install lighteval
 ```
 
 Lighteval allows for many extras when installing, see [here](https://huggingface.co/docs/lighteval/installation) for a complete list.
@@ -97,65 +89,8 @@
 
 ```shell
 lighteval accelerate \
-<<<<<<< HEAD
-    "pretrained=gpt2" \
-    "leaderboard|truthfulqa:mc|0|0" \
-    --override-batch-size 1 \
-    --output-dir="./evals/"
-```
-
-### OpenAI and LiteLLM-proxy requests
-
-To evaluate an OpenAI model, e.g., `gpt-3.5-turbo`, make sure you've added a working `OPENAI_API_KEY` to your env and run:
-
-```shell
-lighteval endpoint openai \
-      "gpt-3.5-turbo" \
-      "community|mmlu_pro_cot_el|0|0" \
-      --output-dir="./evals/" \
-      --custom-tasks "./community_tasks/greek_evals.py" \
-      --save-details \
-      --max-samples 10
-```
-
-You can optionally add the `--max-samples 10` flag for quick testing. This will limit the run to only 10 benchmark rows.
-
-To evaluate a non-GPT API, e.g., Meltemi:
-
-```shell
-export OPENAI_API_KEY="<Meltemi-API-key>"
-
-lighteval endpoint openai \
-  "meltemi" \
-  "community|mmlu_pro_cot_el|0|0" \
-  --base-url="http://ec2-3-19-37-251.us-east-2.compute.amazonaws.com:4000" \
-  --tokenizer="ilsp/Meltemi-7B-Instruct-v1.5" \
-  --max-samples 10 \
-  --output-dir="./evals/" \
-  --custom-tasks "./community_tasks/greek_evals.py" \
-  --use-chat-template \
-  --save-details
-```
-
-### HF model requests
-
-If you don't have an existing LLM deployment, you can simply provide the [HuggingFace](https://huggingface.co/) id (e.g., `ilsp/Meltemi-7B-Instruct-v1.5`).
-
-```shell
-export ID="ilsp/Meltemi-7B-Instruct-v1.5"
-export EVAL_OUTPUTS_PATH="/path/to/eval/outputs"
-
-accelerate launch --multi_gpu --num_processes=4 run_evals_accelerate.py \
-      --model-args="pretrained=${ID},model_parallel=True" \
-      --tasks examples/tasks/extended_eval_greek_tasks.txt \
-      --custom-tasks "community_tasks/greek_evals.py" \
-      --override-batch-size 1 \
-      --output-dir="${EVAL_OUTPUTS_PATH}" \
-      --save-details
-=======
     "model_name=gpt2" \
     "leaderboard|truthfulqa:mc|0|0"
->>>>>>> 88bd36ae
 ```
 
 ## 🙏 Acknowledgements
