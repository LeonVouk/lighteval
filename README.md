--- conflicted
+++ resolved
@@ -21,13 +21,7 @@
 
 ---
 
-<<<<<<< HEAD
-This is a forked lighteval repository, extended to include Greek tasks and prompts.
-
-**Lighteval Documentation**: <a href="https://github.com/huggingface/lighteval/wiki" target="_blank">Lighteval's Wiki</a>
-=======
 **Documentation**: <a href="https://huggingface.co/docs/lighteval/index" target="_blank">Lighteval's Wiki</a>
->>>>>>> cb075a54
 
 ---
 
@@ -70,11 +64,7 @@
 pip install -e ".[accelerate,extended_tasks]"
 ```
 
-<<<<<<< HEAD
-Lighteval allows for many extras when installing, see [here](https://github.com/huggingface/lighteval/wiki/Installation) for a complete list. `extended_tasks` is only necessary when evaluating OpenAI models.
-=======
 Lighteval allows for many extras when installing, see [here](https://huggingface.co/docs/lighteval/installation) for a complete list.
->>>>>>> cb075a54
 
 If you want to push results to the Hugging Face Hub, add your access token as
 an environment variable:
