# Code style
[tool.ruff]
line-length = 119

[tool.ruff.lint]
# Enable pycodestyle (`E`) and Pyflakes (`F`) codes by default.
# Never enforce `E501` (line length violations).
ignore = ["E501"]
select = ["C", "E", "F", "I", "W", "CPY"]
fixable = ["A", "B", "C", "D", "E", "F", "G", "I", "N", "Q", "S", "T", "W", "ANN", "ARG", "BLE", "COM", "DJ", "DTZ", "EM", "ERA", "EXE", "FBT", "ICN", "INP", "ISC", "NPY", "PD", "PGH", "PIE", "PL", "PT", "PTH", "PYI", "RET", "RSE", "RUF", "SIM", "SLF", "TCH", "TID", "TRY", "UP", "YTT"]
preview = true

[tool.ruff.lint.isort]
lines-after-imports = 2
known-first-party = ["lighteval"]

[tool.ruff.format]
quote-style = "double" # Like Black, use double quotes for strings.
indent-style = "space" # Like Black, indent with spaces, rather than tabs.
skip-magic-trailing-comma = false # Like Black, respect magic trailing commas.
line-ending = "auto" # Like Black, automatically detect the appropriate line ending.

# Building package
[build-system]
requires = ["setuptools>=61.0"]
build-backend = "setuptools.build_meta"

[tool.setuptools.packages.find]
where = ["src"]

[project]
name = "lighteval"
version = "0.10.1.dev0"
authors = [
  { name="Nathan Habib", email="nathan.habib@huggingface.com" },
  { name="Clémentine Fourrier", email="clementine@huggingface.com" },
  { name="Thomas Wolf", email="thom@huggingface.com" },
]
maintainers = [
  { name="Nathan Habib", email="nathan.habib@huggingface.com" },
  { name="Clémentine Fourrier", email="clementine@huggingface.com" },
]
description = "A lightweight and configurable evaluation package"
readme = "README.md"
requires-python = ">=3.10"
license = {text = "MIT License"}
classifiers = [
    "Development Status :: 3 - Alpha",
    "Intended Audience :: Developers",
    "Programming Language :: Python :: 3.10",
    "License :: OSI Approved :: MIT License",
    "Operating System :: OS Independent",
]
keywords = ["evaluation", "nlp", "llm"]
dependencies = [
    # Base dependencies
    "transformers>=4.51.0",
    "accelerate",
<<<<<<< HEAD
    "huggingface_hub>=0.28.0",
=======
    "huggingface_hub[hf_xet]>=0.30.2",
>>>>>>> 88bd36ae
    "torch>=2.0,<3.0",
    "GitPython>=3.1.41", # for logging
    "datasets>=3.5.0",
    "pydantic",
    "numpy<2",  # pinned to avoid incompatibilities
    # Prettiness
    "typer",
    "termcolor==2.3.0",
    "pytablewriter",
    "rich",
    "colorlog",
    # Extension of metrics
    "aenum==3.1.15",
    # Base metrics
    "nltk==3.9.1",
    "scikit-learn",
    "sacrebleu",
    "rouge_score==0.1.2",
    "sentencepiece>=0.1.99",
    "protobuf",
    "pycountry",
    "fsspec>=2023.12.2",
    "httpx == 0.27.2",
    "latex2sympy2_extended==1.0.6",
]

[project.optional-dependencies]
litellm = ["litellm", "diskcache"]
tgi = ["text-generation>=0.6.0"]
optimum = ["optimum==1.12.0"]
quantization = ["bitsandbytes>=0.41.0", "auto-gptq>=0.4.2"]
adapters = ["peft==0.3.0"]
nanotron = [
  "nanotron",
  "tensorboardX"
]
tensorboardX = ["tensorboardX"]
vllm = ["vllm>=0.8.4", "ray", "more_itertools"]
quality = ["ruff>=v0.11.0","pre-commit"]
tests = ["pytest>=7.4.0","deepdiff"]
dev = ["lighteval[accelerate,quality,tests,multilingual,math,extended_tasks,vllm]"]
docs = ["hf-doc-builder", "watchdog"]
extended_tasks = [
  "langdetect", # ifeval
  "openai==1.55.2", # llm as a judge using openai models
  "tiktoken"
]
s3 = ["s3fs"]
multilingual = [
    "stanza",
    "spacy[ja,ko,th]",
    "jieba", # for chinese tokenizer
    "pyvi", # for vietnamese tokenizer
]
math = ["latex2sympy2_extended==1.0.6"]
wandb = ["wandb"]

[project.urls]
Homepage = "https://github.com/huggingface/lighteval"
Issues = "https://github.com/huggingface/lighteval/issues"
# Documentation = ""
# Changelog = "https://github.com/huggingface/lighteval/blob/master/CHANGELOG.md"

[project.scripts]
lighteval = "lighteval.__main__:app"<|MERGE_RESOLUTION|>--- conflicted
+++ resolved
@@ -56,11 +56,7 @@
     # Base dependencies
     "transformers>=4.51.0",
     "accelerate",
-<<<<<<< HEAD
-    "huggingface_hub>=0.28.0",
-=======
     "huggingface_hub[hf_xet]>=0.30.2",
->>>>>>> 88bd36ae
     "torch>=2.0,<3.0",
     "GitPython>=3.1.41", # for logging
     "datasets>=3.5.0",
